# Copyright 2020 Amazon.com, Inc. or its affiliates. All Rights Reserved.
#
# Licensed under the Apache License, Version 2.0 (the "License"). You may not use this file except in compliance with
# the License. A copy of the License is located at
#
# http://aws.amazon.com/apache2.0/
#
# or in the "LICENSE.txt" file accompanying this file. This file is distributed on an "AS IS" BASIS, WITHOUT WARRANTIES
# OR CONDITIONS OF ANY KIND, express or implied. See the License for the specific language governing permissions and
# limitations under the License.


import logging
import os
from datetime import datetime, timezone
from types import SimpleNamespace
from unittest.mock import call

import boto3
import botocore
import pytest
import slurm_plugin
from assertpy import assert_that
from common.schedulers.slurm_commands import update_all_partitions
from slurm_plugin.clustermgtd import ClusterManager, ClustermgtdConfig, ComputeFleetStatus, ComputeFleetStatusManager
from slurm_plugin.slurm_resources import (
    EC2_HEALTH_STATUS_UNHEALTHY_STATES,
    EC2_INSTANCE_ALIVE_STATES,
    EC2_SCHEDULED_EVENT_CODES,
    DynamicNode,
    EC2Instance,
    EC2InstanceHealthState,
    PartitionStatus,
    SlurmPartition,
    StaticNode,
)

from tests.common import MockedBoto3Request


@pytest.fixture()
def boto3_stubber_path():
    # we need to set the region in the environment because the Boto3ClientFactory requires it.
    os.environ["AWS_DEFAULT_REGION"] = "us-east-2"
    return "slurm_plugin.instance_manager.boto3"


class TestClustermgtdConfig:
    @pytest.mark.parametrize(
        ("config_file", "expected_attributes"),
        [
            (
                "default.conf",
                {
                    # basic configs
                    "cluster_name": "hit",
                    "region": "us-east-2",
                    "_boto3_config": {"retries": {"max_attempts": 1, "mode": "standard"}},
                    "loop_time": 60,
                    "disable_all_cluster_management": False,
                    "heartbeat_file_path": "/home/ec2-user/clustermgtd_heartbeat",
                    "logging_config": os.path.join(
                        os.path.dirname(slurm_plugin.__file__), "logging", "parallelcluster_clustermgtd_logging.conf"
                    ),
                    "dynamodb_table": "table-name",
                    # launch configs
                    "update_node_address": True,
                    "launch_max_batch_size": 500,
                    # terminate configs
                    "terminate_max_batch_size": 1000,
                    "node_replacement_timeout": 1800,
                    "terminate_drain_nodes": True,
                    "terminate_down_nodes": True,
                    "orphaned_instance_timeout": 120,
                    # health check configs
                    "disable_ec2_health_check": False,
                    "disable_scheduled_event_health_check": False,
                    "disable_all_health_checks": False,
                    "health_check_timeout": 180,
                    "protected_failure_count": 10,
                },
            ),
            (
                "all_options.conf",
                {
                    # basic configs
                    "cluster_name": "hit",
                    "region": "us-east-1",
                    "_boto3_config": {
                        "retries": {"max_attempts": 10, "mode": "standard"},
                        "proxies": {"https": "https://fake.proxy"},
                    },
                    "loop_time": 30,
                    "disable_all_cluster_management": True,
                    "heartbeat_file_path": "/home/ubuntu/clustermgtd_heartbeat",
                    "logging_config": "/my/logging/config",
                    "dynamodb_table": "table-name",
                    # launch configs
                    "update_node_address": False,
                    "launch_max_batch_size": 1,
                    # terminate configs
                    "terminate_max_batch_size": 500,
                    "node_replacement_timeout": 10,
                    "terminate_drain_nodes": False,
                    "terminate_down_nodes": False,
                    "orphaned_instance_timeout": 60,
                    # health check configs
                    "disable_ec2_health_check": True,
                    "disable_scheduled_event_health_check": True,
                    "disable_all_health_checks": False,
                    "health_check_timeout": 10,
                    "protected_failure_count": 5,
                },
            ),
            (
                "health_check.conf",
                {
                    # basic configs
                    "cluster_name": "hit",
                    "region": "us-east-1",
                    "_boto3_config": {
                        "retries": {"max_attempts": 1, "mode": "standard"},
                        "proxies": {"https": "https://fake.proxy"},
                    },
                    "loop_time": 30,
                    "disable_all_cluster_management": True,
                    "heartbeat_file_path": "/home/ubuntu/clustermgtd_heartbeat",
                    "logging_config": "/my/logging/config",
                    "dynamodb_table": "table-name",
                    "head_node_private_ip": "head.node.ip",
                    "head_node_hostname": "head-node-hostname",
                    # launch configs
                    "update_node_address": False,
                    "launch_max_batch_size": 1,
                    # terminate configs
                    "terminate_max_batch_size": 500,
                    "node_replacement_timeout": 10,
                    "terminate_drain_nodes": False,
                    "terminate_down_nodes": False,
                    "orphaned_instance_timeout": 60,
                    # health check configs
                    "disable_ec2_health_check": True,
                    "disable_scheduled_event_health_check": True,
                    "disable_all_health_checks": True,
                    "health_check_timeout": 10,
                },
            ),
        ],
        ids=["default", "all_options", "health_check"],
    )
    def test_config_parsing(self, config_file, expected_attributes, test_datadir, mocker):
        mocker.patch("slurm_plugin.clustermgtd.retrieve_instance_type_mapping", return_value={"c5xlarge": "c5.xlarge"})
        sync_config = ClustermgtdConfig(test_datadir / config_file)
        for key in expected_attributes:
            assert_that(sync_config.__dict__.get(key)).is_equal_to(expected_attributes.get(key))

    def test_config_comparison(self, test_datadir, mocker):
        mocker.patch("slurm_plugin.clustermgtd.retrieve_instance_type_mapping", return_value={"c5xlarge": "c5.xlarge"})
        config = test_datadir / "config.conf"
        config_modified = test_datadir / "config_modified.conf"

        assert_that(ClustermgtdConfig(config)).is_equal_to(ClustermgtdConfig(config))
        assert_that(ClustermgtdConfig(config)).is_not_equal_to(ClustermgtdConfig(config_modified))


def test_set_config(initialize_instance_manager_mock, initialize_compute_fleet_status_manager_mock):
    initial_config = SimpleNamespace(some_key_1="some_value_1", some_key_2="some_value_2")
    updated_config = SimpleNamespace(some_key_1="some_value_1", some_key_2="some_value_2_changed")

    cluster_manager = ClusterManager(initial_config)
    assert_that(cluster_manager._config).is_equal_to(initial_config)
    cluster_manager.set_config(initial_config)
    assert_that(cluster_manager._config).is_equal_to(initial_config)
    cluster_manager.set_config(updated_config)
    assert_that(cluster_manager._config).is_equal_to(updated_config)

    assert_that(initialize_instance_manager_mock.call_count).is_equal_to(2)
    assert_that(initialize_compute_fleet_status_manager_mock.call_count).is_equal_to(2)


@pytest.mark.usefixtures("initialize_instance_manager_mock", "initialize_compute_fleet_status_manager_mock")
@pytest.mark.parametrize(
    (
        "inactive_instances",
        "slurm_inactive_nodes",
        "expected_reset",
        "delete_instances_side_effect",
        "reset_nodes_side_effect",
    ),
    [
        (
            [
                EC2Instance("id-1", "ip-1", "hostname", "some_launch_time"),
                None,
                None,
                EC2Instance("id-3", "ip-3", "hostname", "some_launch_time"),
                None,
                None,
                None,
            ],
            [
                StaticNode("queue1-st-c5xlarge-3", "ip-3", "hostname", "some_state", "queue1"),
                StaticNode(
                    "queue1-st-c5xlarge-5", "queue1-st-c5xlarge-5", "queue1-st-c5xlarge-5", "some_state", "queue1"
                ),
                DynamicNode(
                    "queue1-dy-c5xlarge-4", "queue1-dy-c5xlarge-4", "queue1-dy-c5xlarge-4", "some_state", "queue1"
                ),
                StaticNode("queue1-st-c5xlarge-6", "ip-6", "ip-6", "IDLE", "queue1"),
                StaticNode(
                    "queue1-st-c5xlarge-7", "queue1-st-c5xlarge-7", "queue1-st-c5xlarge-7", "POWERING_DOWN", "queue1"
                ),
                DynamicNode("queue1-dy-c5xlarge-8", "queue1-dy-c5xlarge-8", "queue1-dy-c5xlarge-8", "IDLE*", "queue1"),
                StaticNode("queue1-st-c5xlarge-9", "queue1-st-c5xlarge-9", "queue1-st-c5xlarge-9", "IDLE*", "queue1"),
            ],
            {"queue1-st-c5xlarge-3", "queue1-dy-c5xlarge-4", "queue1-st-c5xlarge-6", "queue1-dy-c5xlarge-8"},
            None,
            None,
        ),
        (
            [EC2Instance("id-3", "ip-3", "hostname", "some_launch_time")],
            [StaticNode("queue1-st-c5xlarge-3", "ip-3", "hostname", "some_state", "queue1")],
            None,
            Exception,
            None,
        ),
        (
            [EC2Instance("id-3", "ip-3", "hostname", "some_launch_time")],
            [StaticNode("queue1-st-c5xlarge-3", "ip-3", "hostname", "some_state", "queue1")],
            {"queue1-st-c5xlarge-3"},
            None,
            Exception,
        ),
    ],
    ids=["normal", "delete_exception", "reset_exception"],
)
def test_clean_up_inactive_parititon(
    inactive_instances,
    slurm_inactive_nodes,
    expected_reset,
    delete_instances_side_effect,
    reset_nodes_side_effect,
    mocker,
):
    # Test setup
    mock_sync_config = SimpleNamespace(terminate_max_batch_size=4)
    cluster_manager = ClusterManager(mock_sync_config)
    part = SlurmPartition("partition4", "placeholder_nodes", "INACTIVE")
    for node, instance in zip(slurm_inactive_nodes, inactive_instances):
        node.instance = instance
    part.slurm_nodes = slurm_inactive_nodes
    mock_instance_manager = mocker.patch.object(cluster_manager, "_instance_manager", auto_spec=True)
    if delete_instances_side_effect:
        mock_instance_manager.delete_instances = mocker.patch.object(
            mock_instance_manager, "delete_instances", side_effect=delete_instances_side_effect, auto_spec=True
        )
    if reset_nodes_side_effect:
        mock_reset_node = mocker.patch(
            "slurm_plugin.clustermgtd.reset_nodes", side_effect=reset_nodes_side_effect, auto_spec=True
        )
    else:
        mock_reset_node = mocker.patch("slurm_plugin.clustermgtd.reset_nodes", auto_spec=True)
    cluster_manager._clean_up_inactive_partition([part])
    inactive_instance_ids = {instance.id for instance in inactive_instances if instance}
    mock_instance_manager.delete_instances.assert_called_with(inactive_instance_ids, terminate_batch_size=4)
    if expected_reset:
        mock_reset_node.assert_called_with(
            expected_reset, raise_on_error=False, reason="inactive partition", state="down"
        )
    else:
        mock_reset_node.assert_not_called()


@pytest.mark.usefixtures("initialize_compute_fleet_status_manager_mock")
def test_get_ec2_instances(mocker):
    # Test setup
    mock_sync_config = SimpleNamespace(
        region="us-east-2",
        cluster_name="hit-test",
        boto3_config=botocore.config.Config(),
        dynamodb_table="table_name",
        head_node_private_ip="head.node.ip",
        head_node_hostname="head-node-hostname",
        hosted_zone="hosted_zone",
        dns_domain="dns.domain",
        use_private_hostname=False,
        instance_name_type_mapping={"c5xlarge": "c5.xlarge"},
    )
    cluster_manager = ClusterManager(mock_sync_config)
    cluster_manager._instance_manager.get_cluster_instances = mocker.MagicMock()
    # Run test
    cluster_manager._get_ec2_instances()
    # Assert calls
    cluster_manager._instance_manager.get_cluster_instances.assert_called_with(
        include_head_node=False, alive_states_only=True
    )


@pytest.mark.parametrize(
    (
        "mock_instance_health_states",
        "disable_ec2_health_check",
        "disable_scheduled_event_health_check",
        "expected_handle_health_check_calls",
    ),
    [
        (
            ["some_instance_health_states"],
            False,
            False,
            [
                call(
                    ["some_instance_health_states"],
                    {
                        "id-1": StaticNode(
                            name="queue1-st-c5xlarge-3",
                            nodeaddr="ip-1",
                            nodehostname="hostname",
                            state="some_state",
                            partitions="queue1",
                            instance=EC2Instance(
                                id="id-1", private_ip="ip-1", hostname="hostname", launch_time="some_launch_time"
                            ),
                        ),
                        "id-2": StaticNode(
                            name="queue1-st-c5xlarge-5",
                            nodeaddr="ip-2",
                            nodehostname="queue1-st-c5xlarge-5",
                            state="some_state",
                            partitions="queue1",
                            instance=EC2Instance(
                                id="id-2", private_ip="ip-2", hostname="hostname", launch_time="some_launch_time"
                            ),
                        ),
                    },
                    health_check_type=ClusterManager.HealthCheckTypes.ec2_health,
                ),
                call(
                    ["some_instance_health_states"],
                    {
                        "id-1": StaticNode(
                            name="queue1-st-c5xlarge-3",
                            nodeaddr="ip-1",
                            nodehostname="hostname",
                            state="some_state",
                            partitions="queue1",
                            instance=EC2Instance(
                                id="id-1", private_ip="ip-1", hostname="hostname", launch_time="some_launch_time"
                            ),
                        ),
                        "id-2": StaticNode(
                            name="queue1-st-c5xlarge-5",
                            nodeaddr="ip-2",
                            nodehostname="queue1-st-c5xlarge-5",
                            state="some_state",
                            partitions="queue1",
                            instance=EC2Instance(
                                id="id-2", private_ip="ip-2", hostname="hostname", launch_time="some_launch_time"
                            ),
                        ),
                    },
                    health_check_type=ClusterManager.HealthCheckTypes.scheduled_event,
                ),
            ],
        ),
        (
            ["some_instance_health_states"],
            True,
            False,
            [
                call(
                    ["some_instance_health_states"],
                    {
                        "id-1": StaticNode(
                            name="queue1-st-c5xlarge-3",
                            nodeaddr="ip-1",
                            nodehostname="hostname",
                            state="some_state",
                            partitions="queue1",
                            instance=EC2Instance(
                                id="id-1", private_ip="ip-1", hostname="hostname", launch_time="some_launch_time"
                            ),
                        ),
                        "id-2": StaticNode(
                            name="queue1-st-c5xlarge-5",
                            nodeaddr="ip-2",
                            nodehostname="queue1-st-c5xlarge-5",
                            state="some_state",
                            partitions="queue1",
                            instance=EC2Instance(
                                id="id-2", private_ip="ip-2", hostname="hostname", launch_time="some_launch_time"
                            ),
                        ),
                    },
                    health_check_type=ClusterManager.HealthCheckTypes.scheduled_event,
                )
            ],
        ),
        (["some_instance_health_states"], True, True, []),
        (
            ["some_instance_health_states"],
            False,
            True,
            [
                call(
                    ["some_instance_health_states"],
                    {
                        "id-1": StaticNode(
                            name="queue1-st-c5xlarge-3",
                            nodeaddr="ip-1",
                            nodehostname="hostname",
                            state="some_state",
                            partitions="queue1",
                            instance=EC2Instance(
                                id="id-1", private_ip="ip-1", hostname="hostname", launch_time="some_launch_time"
                            ),
                        ),
                        "id-2": StaticNode(
                            name="queue1-st-c5xlarge-5",
                            nodeaddr="ip-2",
                            nodehostname="queue1-st-c5xlarge-5",
                            state="some_state",
                            partitions="queue1",
                            instance=EC2Instance(
                                id="id-2", private_ip="ip-2", hostname="hostname", launch_time="some_launch_time"
                            ),
                        ),
                    },
                    health_check_type=ClusterManager.HealthCheckTypes.ec2_health,
                )
            ],
        ),
        (
            [],
            False,
            False,
            [],
        ),
    ],
    ids=["basic", "disable_ec2", "disable_all", "disable_scheduled", "no_unhealthy_instance"],
)
@pytest.mark.usefixtures("initialize_compute_fleet_status_manager_mock")
def test_perform_health_check_actions(
    mock_instance_health_states,
    disable_ec2_health_check,
    disable_scheduled_event_health_check,
    expected_handle_health_check_calls,
    mocker,
):
    part = SlurmPartition("partition4", "placeholder_nodes", "ACTIVE")
    slurm_nodes = [
        StaticNode("queue1-st-c5xlarge-3", "ip-1", "hostname", "some_state", "queue1"),
        StaticNode("queue1-st-c5xlarge-5", "ip-2", "queue1-st-c5xlarge-5", "some_state", "queue1"),
    ]
    instances = [
        EC2Instance("id-1", "ip-1", "hostname", "some_launch_time"),
        EC2Instance("id-2", "ip-2", "hostname", "some_launch_time"),
    ]
    for node, instance in zip(slurm_nodes, instances):
        node.instance = instance
    part.slurm_nodes = slurm_nodes
    mock_sync_config = SimpleNamespace(
        disable_ec2_health_check=disable_ec2_health_check,
        disable_scheduled_event_health_check=disable_scheduled_event_health_check,
        region="us-east-2",
        cluster_name="hit-test",
        boto3_config=botocore.config.Config(),
        dynamodb_table="table_name",
        head_node_private_ip="head.node.ip",
        head_node_hostname="head-node-hostname",
        hosted_zone="hosted_zone",
        dns_domain="dns.domain",
        use_private_hostname=False,
        instance_name_type_mapping={"c5xlarge": "c5.xlarge"},
    )
    # Mock functions
    cluster_manager = ClusterManager(mock_sync_config)
    cluster_manager._instance_manager.get_unhealthy_cluster_instance_status = mocker.MagicMock(
        return_value=mock_instance_health_states
    )
    cluster_manager._handle_health_check = mocker.MagicMock().patch()

    # Run test
    cluster_manager._perform_health_check_actions([part])
    # Check function calls
    if expected_handle_health_check_calls:
        cluster_manager._handle_health_check.assert_has_calls(expected_handle_health_check_calls)
    else:
        cluster_manager._handle_health_check.assert_not_called()


@pytest.mark.parametrize(
    (
        "health_check_type",
        "mock_fail_ec2_side_effect",
        "mock_fail_scheduled_events_side_effect",
        "expected_failed_nodes",
    ),
    [
        (
            ClusterManager.HealthCheckTypes.scheduled_event,
            [True, False, True, False],
            [False, True, False, True],
            {"queue1-dy-c5xlarge-2", "queue1-st-c5xlarge-4"},
        ),
        (
            ClusterManager.HealthCheckTypes.ec2_health,
            [True, False, True, False],
            [False, True, True, False],
            {"queue1-st-c5xlarge-1", "queue1-st-c5xlarge-3"},
        ),
        (
            ClusterManager.HealthCheckTypes.ec2_health,
            [False, False, False, False],
            [False, True, False, True],
            {},
        ),
    ],
    ids=["scheduled_event", "ec2_health", "all_healthy"],
)
@pytest.mark.usefixtures("initialize_compute_fleet_status_manager_mock", "initialize_instance_manager_mock")
def test_handle_health_check(
    health_check_type,
    mock_fail_ec2_side_effect,
    mock_fail_scheduled_events_side_effect,
    expected_failed_nodes,
    mocker,
):
    # Define variable that will be used for all tests
    health_state_1 = EC2InstanceHealthState("id-1", "some_state", "some_status", "some_status", "some_event")
    health_state_2 = EC2InstanceHealthState("id-2", "some_state", "some_status", "some_status", "some_event")
    health_state_3 = EC2InstanceHealthState("id-3", "some_state", "some_status", "some_status", "some_event")
    health_state_4 = EC2InstanceHealthState("id-4", "some_state", "some_status", "some_status", "some_event")
    placeholder_states = [health_state_1, health_state_2, health_state_3, health_state_4]
    instance_id_to_active_node_map = {
        "id-1": StaticNode("queue1-st-c5xlarge-1", "ip-1", "host-1", "DOWN*+CLOUD", "queue1"),
        "id-2": DynamicNode("queue1-dy-c5xlarge-2", "ip-2", "host-2", "ALLOCATED#+CLOUD", "queue1"),
        "id-3": StaticNode("queue1-st-c5xlarge-3", "ip-3", "host-3", "ALLOCATED+CLOUD", "queue1"),
        "id-4": StaticNode("queue1-st-c5xlarge-4", "ip-4", "host-4", "ALLOCATED+CLOUD", "queue1"),
    }
    mock_ec2_health_check = mocker.patch(
        "slurm_plugin.slurm_resources.EC2InstanceHealthState.fail_ec2_health_check",
        side_effect=mock_fail_ec2_side_effect,
    )
    mock_scheduled_health_check = mocker.patch(
        "slurm_plugin.slurm_resources.EC2InstanceHealthState.fail_scheduled_events_check",
        side_effect=mock_fail_scheduled_events_side_effect,
    )
    # Setup mocking
    mock_sync_config = SimpleNamespace(health_check_timeout=10, protected_failure_count=2)

    cluster_manager = ClusterManager(mock_sync_config)
    cluster_manager._current_time = "some_current_time"
    drain_node_mock = mocker.patch("slurm_plugin.clustermgtd.set_nodes_drain", auto_spec=True)

    # Run tests
    cluster_manager._handle_health_check(placeholder_states, instance_id_to_active_node_map, health_check_type)
    # Assert on calls
    if health_check_type == ClusterManager.HealthCheckTypes.scheduled_event:
        mock_scheduled_health_check.assert_has_calls([call(), call()])
    else:
        mock_ec2_health_check.assert_has_calls(
            [
                call("some_current_time", 10),
                call("some_current_time", 10),
            ]
        ),
    if expected_failed_nodes:
        drain_node_mock.assert_called_with(expected_failed_nodes, reason=f"Node failing {health_check_type}")
    else:
        drain_node_mock.assert_not_called()


@pytest.mark.parametrize(
    "current_replacing_nodes, slurm_nodes, expected_replacing_nodes",
    [
        (
            {"queue1-st-c5xlarge-1", "queue1-st-c5xlarge-2", "queue1-st-c5xlarge-4"},
            [
                DynamicNode("queue1-st-c5xlarge-1", "ip", "hostname", "IDLE+CLOUD", "queue1"),
                DynamicNode("queue1-st-c5xlarge-2", "ip", "hostname", "DOWN+CLOUD", "queue1"),
                DynamicNode("queue1-st-c5xlarge-3", "ip", "hostname", "IDLE+CLOUD", "queue1"),
            ],
            {"queue1-st-c5xlarge-2"},
        )
    ],
    ids=["mixed"],
)
@pytest.mark.usefixtures("initialize_instance_manager_mock", "initialize_compute_fleet_status_manager_mock")
def test_update_static_nodes_in_replacement(current_replacing_nodes, slurm_nodes, expected_replacing_nodes, mocker):
    cluster_manager = ClusterManager(mocker.MagicMock())
    cluster_manager._static_nodes_in_replacement = current_replacing_nodes
    cluster_manager._update_static_nodes_in_replacement(slurm_nodes)
    assert_that(cluster_manager._static_nodes_in_replacement).is_equal_to(expected_replacing_nodes)


@pytest.mark.parametrize(
    "unhealthy_dynamic_nodes, instances, instances_to_terminate, expected_power_save_node_list",
    [
        (
            [
                DynamicNode("queue1-dy-c5xlarge-1", "ip-1", "hostname", "IDLE+CLOUD", "queue1"),
                DynamicNode("queue1-dy-c5xlarge-2", "ip-1", "hostname", "IDLE+CLOUD", "queue1"),
            ],
            [EC2Instance("id-1", "ip-1", "hostname", "some_launch_time"), None],
            ["id-1"],
            ["queue1-dy-c5xlarge-1", "queue1-dy-c5xlarge-2"],
        )
    ],
    ids=["basic"],
)
@pytest.mark.usefixtures("initialize_instance_manager_mock", "initialize_compute_fleet_status_manager_mock")
def test_handle_unhealthy_dynamic_nodes(
    unhealthy_dynamic_nodes, instances, instances_to_terminate, expected_power_save_node_list, mocker
):
    for node, instance in zip(unhealthy_dynamic_nodes, instances):
        node.instance = instance
    mock_sync_config = SimpleNamespace(terminate_max_batch_size=4)
    cluster_manager = ClusterManager(mock_sync_config)
    mock_instance_manager = mocker.patch.object(cluster_manager, "_instance_manager", auto_spec=True)

    power_save_mock = mocker.patch("slurm_plugin.clustermgtd.set_nodes_down_and_power_save", auto_spec=True)
    cluster_manager._handle_unhealthy_dynamic_nodes(unhealthy_dynamic_nodes)
    mock_instance_manager.delete_instances.assert_called_with(instances_to_terminate, terminate_batch_size=4)
    power_save_mock.assert_called_with(expected_power_save_node_list, reason="Scheduler health check failed")


@pytest.mark.parametrize(
    "slurm_nodes, instances, instances_to_terminate, expected_powering_down_nodes",
    [
        (
            [
                DynamicNode("queue1-dy-c5xlarge-1", "ip-1", "hostname", "IDLE+CLOUD", "queue1"),
                DynamicNode("queue1-dy-c5xlarge-2", "ip-2", "hostname", "IDLE+CLOUD+POWERING_DOWN", "queue1"),
                DynamicNode("queue1-dy-c5xlarge-3", "ip-3", "hostname", "IDLE+CLOUD+POWER", "queue1"),
                DynamicNode("queue1-dy-c5xlarge-4", "ip-4", "hostname", "IDLE+CLOUD+POWER_", "queue1"),
                DynamicNode(
                    "queue1-dy-c5xlarge-5", "queue1-dy-c5xlarge-5", "queue1-dy-c5xlarge-5", "POWERING_DOWN", "queue1"
                ),
                StaticNode("queue1-st-c5xlarge-6", "ip-6", "hostname", "POWERING_DOWN", "queue1"),
            ],
            [
                EC2Instance("id-1", "ip-1", "hostname", "some_launch_time"),
                None,
                EC2Instance("id-3", "ip-3", "hostname", "some_launch_time"),
                None,
                None,
                None,
            ],
            ["id-3"],
            ["queue1-dy-c5xlarge-2", "queue1-dy-c5xlarge-3"],
        )
    ],
    ids=["basic"],
)
@pytest.mark.usefixtures("initialize_instance_manager_mock", "initialize_compute_fleet_status_manager_mock")
def test_handle_powering_down_nodes(
    slurm_nodes, instances, instances_to_terminate, expected_powering_down_nodes, mocker
):
    for node, instance in zip(slurm_nodes, instances):
        node.instance = instance
    mock_sync_config = SimpleNamespace(terminate_max_batch_size=4)
    cluster_manager = ClusterManager(mock_sync_config)
    mock_instance_manager = mocker.patch.object(cluster_manager, "_instance_manager", auto_spec=True)
    reset_nodes_mock = mocker.patch("slurm_plugin.clustermgtd.reset_nodes", auto_spec=True)
    cluster_manager._handle_powering_down_nodes(slurm_nodes)
    mock_instance_manager.delete_instances.assert_called_with(instances_to_terminate, terminate_batch_size=4)
    reset_nodes_mock.assert_called_with(nodes=expected_powering_down_nodes)


@pytest.mark.parametrize(
<<<<<<< HEAD
    (
        "current_replacing_nodes",
        "unhealthy_static_nodes",
        "instances",
        "launched_instances",
        "expected_replacing_nodes",
        "delete_instance_list",
        "add_node_list",
    ),
=======
    "node, private_ip_to_instance_map, instance_ips_in_cluster, expected_result",
>>>>>>> 22c7e210
    [
        (
            {"current-queue1-st-c5xlarge-6"},
            [
                StaticNode("queue1-st-c5xlarge-1", "ip-1", "hostname", "IDLE+CLOUD", "queue1"),
                StaticNode("queue1-st-c5xlarge-2", "ip-2", "hostname", "IDLE+CLOUD", "queue1"),
                StaticNode("queue1-st-c5xlarge-3", "ip-3", "hostname", "IDLE+CLOUD", "queue1"),
            ],
            [
                EC2Instance("id-1", "ip-1", "hostname", "some_launch_time"),
                EC2Instance("id-2", "ip-2", "hostname", "some_launch_time"),
                None,
            ],
            [
                EC2Instance("id-1", "ip-1", "hostname-1", "some_launch_time"),
                EC2Instance("id-2", "ip-2", "hostname-2", "some_launch_time"),
                EC2Instance("id-3", "ip-3", "hostname-3", "some_launch_time"),
            ],
            {
                "current-queue1-st-c5xlarge-6",
                "queue1-st-c5xlarge-1",
                "queue1-st-c5xlarge-2",
                "queue1-st-c5xlarge-3",
            },
<<<<<<< HEAD
            ["id-1", "id-2"],
            ["queue1-st-c5xlarge-1", "queue1-st-c5xlarge-2", "queue1-st-c5xlarge-3"],
=======
            ["ip-1", "ip-2"],
            True,
>>>>>>> 22c7e210
        ),
        (
            {"current-queue1-st-c5xlarge-6"},
            [
                StaticNode("queue1-st-c5xlarge-1", "ip-1", "hostname", "IDLE+CLOUD", "queue1"),
                StaticNode("queue1-st-c5xlarge-2", "ip-2", "hostname", "IDLE+CLOUD", "queue1"),
                StaticNode("queue1-st-c5xlarge-3", "ip-3", "hostname", "IDLE+CLOUD", "queue1"),
            ],
            [None, None, None],
            [
                EC2Instance("id-1", "ip-1", "hostname-1", "some_launch_time"),
                EC2Instance("id-2", "ip-2", "hostname-2", "some_launch_time"),
                EC2Instance("id-3", "ip-3", "hostname-3", "some_launch_time"),
            ],
            {
<<<<<<< HEAD
=======
                "ip-1": EC2Instance("id-1", "ip-1", "hostname", datetime(2020, 1, 1, 0, 0, 0)),
                "ip-2": EC2Instance("id-1", "ip-1", "hostname", datetime(2020, 1, 1, 0, 0, 0)),
            },
            ["ip-1", "ip-2"],
            False,
        ),
        (
            SlurmNode("queue-dy-c5xlarge-1", "queue-dy-c5xlarge-1", "hostname", "IDLE+CLOUD", "queue"),
            {
                "ip-1": EC2Instance("id-1", "ip-1", "hostname", datetime(2020, 1, 1, 0, 0, 0)),
                "ip-2": EC2Instance("id-1", "ip-1", "hostname", datetime(2020, 1, 1, 0, 0, 0)),
            },
            ["ip-1", "ip-2"],
            True,
        ),
        (
            SlurmNode("queue-dy-c5xlarge-1", "ip-3", "hostname", "IDLE+CLOUD", "queue"),
            {
                "ip-1": EC2Instance("id-1", "ip-1", "hostname", datetime(2020, 1, 1, 0, 0, 0)),
                "ip-2": EC2Instance("id-1", "ip-1", "hostname", datetime(2020, 1, 1, 0, 0, 0)),
            },
            ["ip-1", "ip-2"],
            False,
        ),
        (
            SlurmNode("queue-st-c5xlarge-1", "ip-2", "hostname", "DOWN+CLOUD", "queue"),
            {
                "ip-1": EC2Instance("id-1", "ip-1", "hostname", datetime(2020, 1, 1, 0, 0, 0)),
                "ip-2": EC2Instance("id-1", "ip-1", "hostname", datetime(2020, 1, 1, 0, 0, 0)),
            },
            ["ip-1", "ip-2"],
            False,
        ),
    ],
    ids=["basic", "static_nodeaddr_not_set", "dynamic_nodeaddr_not_set", "dynamic_unhealthy", "static_unhealthy"],
)
@pytest.mark.usefixtures("initialize_instance_manager_mock", "initialize_compute_fleet_status_manager_mock")
def test_is_node_healthy(node, private_ip_to_instance_map, instance_ips_in_cluster, expected_result, mocker):
    mock_sync_config = SimpleNamespace(terminate_down_nodes=True)
    cluster_manager = ClusterManager(mock_sync_config)
    assert_that(cluster_manager._is_node_healthy(node, private_ip_to_instance_map)).is_equal_to(expected_result)


@pytest.mark.parametrize(
    "unhealthy_dynamic_nodes, mock_backing_instances, expected_power_save_node_list",
    [
        (
            [
                SlurmNode("queue1-st-c5xlarge-1", "ip-1", "hostname", "IDLE+CLOUD", "queue1"),
                SlurmNode("queue1-st-c5xlarge-2", "ip-1", "hostname", "IDLE+CLOUD", "queue1"),
            ],
            ["id-1", "id-2"],
            ["queue1-st-c5xlarge-1", "queue1-st-c5xlarge-2"],
        )
    ],
    ids=["basic"],
)
@pytest.mark.usefixtures("initialize_instance_manager_mock", "initialize_compute_fleet_status_manager_mock")
def test_handle_unhealthy_dynamic_nodes(
    unhealthy_dynamic_nodes, mock_backing_instances, expected_power_save_node_list, mocker
):
    mock_sync_config = SimpleNamespace(terminate_max_batch_size=4)
    cluster_manager = ClusterManager(mock_sync_config)
    mock_instance_manager = mocker.patch.object(cluster_manager, "_instance_manager", auto_spec=True)
    mocker.patch(
        "slurm_plugin.clustermgtd.ClusterManager._get_backing_instance_ids",
        return_value=mock_backing_instances,
        auto_spec=True,
    )
    power_save_mock = mocker.patch("slurm_plugin.clustermgtd.set_nodes_down_and_power_save", auto_spec=True)
    cluster_manager._handle_unhealthy_dynamic_nodes(unhealthy_dynamic_nodes, {"placeholder": "map"})
    mock_instance_manager.delete_instances.assert_called_with(["id-1", "id-2"], terminate_batch_size=4)
    power_save_mock.assert_called_with(expected_power_save_node_list, reason="Scheduler health check failed")


@pytest.mark.parametrize(
    "slurm_nodes, mock_backing_instances, expected_powering_down_nodes",
    [
        (
            [
                SlurmNode("queue1-dy-c5xlarge-1", "ip-1", "hostname", "IDLE+CLOUD", "queue1"),
                SlurmNode("queue1-dy-c5xlarge-2", "ip-2", "hostname", "POWERING_DOWN", "queue1"),
                SlurmNode("queue1-dy-c5xlarge-3", "ip-3", "hostname", "IDLE+CLOUD+POWER", "queue1"),
                SlurmNode("queue1-dy-c5xlarge-4", "ip-4", "hostname", "IDLE+CLOUD+POWER_", "queue1"),
                SlurmNode(
                    "queue1-dy-c5xlarge-5", "queue1-dy-c5xlarge-5", "queue1-dy-c5xlarge-5", "POWERING_DOWN", "queue1"
                ),
                SlurmNode("queue1-st-c5xlarge-6", "ip-6", "hostname", "POWERING_DOWN", "queue1"),
            ],
            ["id-1", "id-2"],
            ["queue1-dy-c5xlarge-2", "queue1-dy-c5xlarge-3"],
        )
    ],
    ids=["basic"],
)
@pytest.mark.usefixtures("initialize_instance_manager_mock", "initialize_compute_fleet_status_manager_mock")
def test_handle_powering_down_nodes(slurm_nodes, mock_backing_instances, expected_powering_down_nodes, mocker):
    mock_sync_config = SimpleNamespace(terminate_max_batch_size=4)
    cluster_manager = ClusterManager(mock_sync_config)
    mock_instance_manager = mocker.patch.object(cluster_manager, "_instance_manager", auto_spec=True)
    mocker.patch(
        "slurm_plugin.clustermgtd.ClusterManager._get_backing_instance_ids",
        return_value=mock_backing_instances,
        auto_spec=True,
    )
    reset_nodes_mock = mocker.patch("slurm_plugin.clustermgtd.reset_nodes", auto_spec=True)
    cluster_manager._handle_powering_down_nodes(slurm_nodes, {"placeholder": "map"})
    mock_instance_manager.delete_instances.assert_called_with(["id-1", "id-2"], terminate_batch_size=4)
    reset_nodes_mock.assert_called_with(nodes=expected_powering_down_nodes)


@pytest.mark.parametrize(
    (
        "current_replacing_nodes",
        "unhealthy_static_nodes",
        "private_ip_to_instance_map",
        "launched_instances",
        "expected_replacing_nodes",
        "delete_instance_list",
        "add_node_list",
    ),
    [
        (
            {"current-queue1-st-c5xlarge-6"},
            [
                SlurmNode("queue1-st-c5xlarge-1", "ip-1", "hostname", "IDLE+CLOUD", "queue1"),
                SlurmNode("queue1-st-c5xlarge-2", "ip-2", "hostname", "IDLE+CLOUD", "queue1"),
                SlurmNode("queue1-st-c5xlarge-3", "ip-3", "hostname", "IDLE+CLOUD", "queue1"),
            ],
            {
                "ip-1": EC2Instance("id-1", "ip-1", "hostname", "some_launch_time"),
                "ip-2": EC2Instance("id-2", "ip-2", "hostname", "some_launch_time"),
            },
            [
                EC2Instance("id-1", "ip-1", "hostname-1", "some_launch_time"),
                EC2Instance("id-2", "ip-2", "hostname-2", "some_launch_time"),
                EC2Instance("id-3", "ip-3", "hostname-3", "some_launch_time"),
            ],
            {
                "current-queue1-st-c5xlarge-6",
                "queue1-st-c5xlarge-1",
                "queue1-st-c5xlarge-2",
                "queue1-st-c5xlarge-3",
            },
            list({"id-1", "id-2"}),
            ["queue1-st-c5xlarge-1", "queue1-st-c5xlarge-2", "queue1-st-c5xlarge-3"],
        ),
        (
            {"current-queue1-st-c5xlarge-6"},
            [
                SlurmNode("queue1-st-c5xlarge-1", "ip-1", "hostname", "IDLE+CLOUD", "queue1"),
                SlurmNode("queue1-st-c5xlarge-2", "ip-2", "hostname", "IDLE+CLOUD", "queue1"),
                SlurmNode("queue1-st-c5xlarge-3", "ip-3", "hostname", "IDLE+CLOUD", "queue1"),
            ],
            {
                "ip-4": EC2Instance("id-1", "ip-4", "hostname", "some_launch_time"),
                "ip-5": EC2Instance("id-2", "ip-5", "hostname", "some_launch_time"),
            },
            [
                EC2Instance("id-1", "ip-1", "hostname-1", "some_launch_time"),
                EC2Instance("id-2", "ip-2", "hostname-2", "some_launch_time"),
                EC2Instance("id-3", "ip-3", "hostname-3", "some_launch_time"),
            ],
            {
>>>>>>> 22c7e210
                "current-queue1-st-c5xlarge-6",
                "queue1-st-c5xlarge-1",
                "queue1-st-c5xlarge-2",
                "queue1-st-c5xlarge-3",
            },
            [],
            ["queue1-st-c5xlarge-1", "queue1-st-c5xlarge-2", "queue1-st-c5xlarge-3"],
        ),
        (
            {"current-queue1-st-c5xlarge-6"},
            [
                StaticNode("queue1-st-c5xlarge-1", "ip-1", "hostname", "IDLE+CLOUD", "queue1"),
                StaticNode("queue1-st-c5xlarge-2", "ip-2", "hostname", "IDLE+CLOUD", "queue1"),
                StaticNode("queue1-st-c5xlarge-3", "ip-3", "hostname", "IDLE+CLOUD", "queue1"),
            ],
            [None, None],
            [
                EC2Instance("id-1", "ip-1", "hostname-1", "some_launch_time"),
                EC2Instance("id-2", "ip-2", "hostname-2", "some_launch_time"),
            ],
            {"current-queue1-st-c5xlarge-6", "queue1-st-c5xlarge-1", "queue1-st-c5xlarge-2"},
            [],
            ["queue1-st-c5xlarge-1", "queue1-st-c5xlarge-2", "queue1-st-c5xlarge-3"],
        ),
    ],
    ids=["basic", "no_associated_instances", "partial_launch"],
)
@pytest.mark.usefixtures("initialize_compute_fleet_status_manager_mock")
def test_handle_unhealthy_static_nodes(
    current_replacing_nodes,
    unhealthy_static_nodes,
    instances,
    launched_instances,
    expected_replacing_nodes,
    delete_instance_list,
    add_node_list,
    mocker,
    caplog,
    request,
):
    # Test setup
    mock_sync_config = SimpleNamespace(
        terminate_max_batch_size=1,
        launch_max_batch_size=5,
        update_node_address=True,
        region="us-east-2",
        cluster_name="hit-test",
        boto3_config=botocore.config.Config(),
        dynamodb_table="table_name",
        head_node_private_ip="head.node.ip",
        head_node_hostname="head-node-hostname",
        hosted_zone="hosted_zone",
        dns_domain="dns.domain",
        use_private_hostname=False,
        instance_name_type_mapping={"c5xlarge": "c5.xlarge"},
        protected_failure_count=10,
    )
    for node, instance in zip(unhealthy_static_nodes, instances):
        node.instance = instance
    cluster_manager = ClusterManager(mock_sync_config)
    cluster_manager._static_nodes_in_replacement = current_replacing_nodes

    # Mock associated function
    cluster_manager._instance_manager.delete_instances = mocker.MagicMock()
    cluster_manager._instance_manager._parse_requested_instances = mocker.MagicMock(
        return_value={
            "some_queue": {
                "some_instance_type": ["queue1-st-c5xlarge-1", "queue1-st-c5xlarge-2", "queue1-st-c5xlarge-3"]
            }
        }
    )
    cluster_manager._instance_manager._launch_ec2_instances = mocker.MagicMock(return_value=launched_instances)
    mocker.patch("slurm_plugin.instance_manager.update_nodes")
    cluster_manager._instance_manager._store_assigned_hostnames = mocker.MagicMock()
    cluster_manager._instance_manager._update_dns_hostnames = mocker.MagicMock()
    # Mock add_instances_for_nodes but still try to execute original code
    original_add_instances = cluster_manager._instance_manager.add_instances_for_nodes
    cluster_manager._instance_manager.add_instances_for_nodes = mocker.MagicMock(side_effect=original_add_instances)
    update_mock = mocker.patch("slurm_plugin.clustermgtd.set_nodes_down", return_value=None, auto_spec=True)
    # Run test
    cluster_manager._handle_unhealthy_static_nodes(unhealthy_static_nodes)
    # Assert calls
    update_mock.assert_called_with(add_node_list, reason="Static node maintenance: unhealthy node is being replaced")
    if delete_instance_list:
        cluster_manager._instance_manager.delete_instances.assert_called_with(
            delete_instance_list, terminate_batch_size=1
        )
    else:
        cluster_manager._instance_manager.delete_instances.assert_not_called()
    cluster_manager._instance_manager.add_instances_for_nodes.assert_called_with(add_node_list, 5, True)
    if "partial_launch" not in request.node.name:
        assert_that(caplog.text).is_empty()
    assert_that(cluster_manager._static_nodes_in_replacement).is_equal_to(expected_replacing_nodes)


@pytest.mark.parametrize(
    "active_nodes, instances, _is_protected_mode_enabled",
    [
        (
            [
                DynamicNode(
                    "queue1-dy-c5xlarge-2", "ip-2", "hostname", "IDLE+CLOUD+POWERING_DOWN", "queue1"
                ),  # powering_down
                StaticNode(
                    "queue1-st-c5xlarge-1", "queue1-st-c5xlarge-1", "hostname", "IDLE+CLOUD", "queue1"
                ),  # unhealthy static
                DynamicNode("queue-dy-c5xlarge-1", "ip-3", "hostname", "IDLE+CLOUD", "queue"),  # unhealthy dynamic
                StaticNode(
                    "queue2-st-c5xlarge-1", "ip-4", "hostname", "DOWN*+CLOUD", "queue1"
                ),  # bootstrap failure static
                DynamicNode(
                    "queue1-dy-c5xlarge-1", "ip-1", "hostname", "MIXED#+CLOUD", "queue1"
                ),  # bootstrap failure dynamic
                StaticNode("queue3-st-c5xlarge-1", "ip-5", "hostname", "IDLE", "queue2"),  # healthy static
                DynamicNode("queue3-dy-c5xlarge-1", "ip-6", "hostname", "IDLE+CLOUD", "queue1"),  # healthy dynamic
            ],
            [
                EC2Instance("id-2", "ip-2", "hostname", "some_launch_time"),
                # Setting launch time here for instance for static node to trigger replacement timeout
                EC2Instance("id-1", "ip-1", "hostname", datetime(2020, 1, 1, 0, 0, 0)),
                None,
                EC2Instance("id-2", "ip-4", "hostname", datetime(2020, 1, 1, 0, 0, 0)),
                None,
                EC2Instance("id-5", "ip-5", "hostname", "some_launch_time"),
                EC2Instance("id-6", "ip-6", "hostname", "some_launch_time"),
            ],
            True,
        ),
    ],
    ids=["basic"],
)
@pytest.mark.usefixtures("initialize_instance_manager_mock", "initialize_compute_fleet_status_manager_mock")
def test_maintain_nodes(
    active_nodes,
    instances,
    _is_protected_mode_enabled,
    mocker,
):
    static_nodes_in_replacement = {"queue1-st-c5xlarge-1", "queue2-st-c5xlarge-1"}
    # Mock functions
    for node, instance in zip(active_nodes, instances):
        node.instance = instance

    expected_unhealthy_static_nodes = [active_nodes[1], active_nodes[3]]
    expected_unhealthy_dynamic_nodes = [active_nodes[2], active_nodes[4]]
    mock_sync_config = SimpleNamespace(terminate_drain_nodes=True, terminate_down_nodes=True)
    cluster_manager = ClusterManager(mock_sync_config)
    cluster_manager._static_nodes_in_replacement = static_nodes_in_replacement
    cluster_manager._current_time = datetime(2020, 1, 2, 0, 0, 0)
    cluster_manager._config.node_replacement_timeout = 30
    mock_update_replacement = mocker.patch.object(
        cluster_manager, "_update_static_nodes_in_replacement", auto_spec=True
    )
    mock_handle_dynamic = mocker.patch.object(cluster_manager, "_handle_unhealthy_dynamic_nodes", auto_spec=True)
    mock_handle_static = mocker.patch.object(cluster_manager, "_handle_unhealthy_static_nodes", auto_spec=True)
    mock_handle_powering_down_nodes = mocker.patch.object(
        cluster_manager, "_handle_powering_down_nodes", auto_spec=True
    )
    mock_handle_protected_mode_process = mocker.patch(
        "slurm_plugin.clustermgtd.ClusterManager._handle_protected_mode_process"
    )
    mock_handle_failed_health_check_nodes_in_replacement = mocker.patch.object(
        cluster_manager, "_handle_failed_health_check_nodes_in_replacement", auto_spec=True
    )
    mocker.patch.object(cluster_manager, "_is_protected_mode_enabled", return_value=_is_protected_mode_enabled)
    part1 = SlurmPartition("queue1", "placeholder_nodes", "ACTIVE")
    part2 = SlurmPartition("queue2", "placeholder_nodes", "INACTIVE")
    part1.slurm_nodes = active_nodes
    partitions = {part1.name: part1, part2.name: part2}
    # Run test
    cluster_manager._maintain_nodes(partitions)
    # Check function calls
    mock_update_replacement.assert_called_with(active_nodes)
    mock_handle_dynamic.assert_called_with(expected_unhealthy_dynamic_nodes)
    mock_handle_static.assert_called_with(expected_unhealthy_static_nodes)
    mock_handle_powering_down_nodes.assert_called_with(active_nodes)
    mock_handle_failed_health_check_nodes_in_replacement.assert_called_with(active_nodes)
    if _is_protected_mode_enabled:
        mock_handle_protected_mode_process.assert_called_with(active_nodes, partitions)
    else:
        mock_handle_protected_mode_process.assert_not_called()


@pytest.mark.parametrize(
    "cluster_instances, slurm_nodes, current_time, expected_instance_to_terminate",
    [
        (
            [
                EC2Instance("id-1", "ip-1", "hostname", datetime(2020, 1, 1, 0, 0, 0)),
                EC2Instance("id-2", "ip-2", "hostname", datetime(2020, 1, 1, 0, 0, 0)),
            ],
            [
                DynamicNode("queue1-st-c5xlarge-1", "ip", "hostname", "some_state", "queue1"),
                DynamicNode("queue1-st-c5xlarge-2", "ip", "hostname", "some_state", "queue1"),
            ],
            datetime(2020, 1, 1, 0, 0, 30),
            [],
        ),
        (
            [
                EC2Instance("id-3", "ip-3", "hostname", datetime(2020, 1, 1, 0, 0, 0)),
                EC2Instance("id-2", "ip-2", "hostname", datetime(2020, 1, 1, 0, 0, 0)),
            ],
            [None, None],
            datetime(2020, 1, 1, 0, 0, 30),
            ["id-3", "id-2"],
        ),
        (
            [
                EC2Instance("id-3", "ip-1", "hostname", datetime(2020, 1, 1, 0, 0, 0)),
                EC2Instance("id-2", "ip-2", "hostname", datetime(2020, 1, 1, 0, 0, 0)),
            ],
            [None, None],
            datetime(2020, 1, 1, 0, 0, 29),
            [],
        ),
    ],
    ids=["all_good", "orphaned", "orphaned_timeout"],
)
@pytest.mark.usefixtures("initialize_compute_fleet_status_manager_mock")
def test_terminate_orphaned_instances(
    cluster_instances, slurm_nodes, current_time, expected_instance_to_terminate, mocker
):
    # Mock functions
    mock_sync_config = SimpleNamespace(
        orphaned_instance_timeout=30,
        terminate_max_batch_size=4,
        region="us-east-2",
        cluster_name="hit-test",
        boto3_config=botocore.config.Config(),
        dynamodb_table="table_name",
        head_node_private_ip="head.node.ip",
        head_node_hostname="head-node-hostname",
        hosted_zone="hosted_zone",
        dns_domain="dns.domain",
        use_private_hostname=False,
        instance_name_type_mapping={"c5xlarge": "c5.xlarge"},
        protected_failure_count=10,
        node_replacement_timeout=1800,
    )
    for instance, node in zip(cluster_instances, slurm_nodes):
        instance.slurm_node = node
    cluster_manager = ClusterManager(mock_sync_config)
    cluster_manager._current_time = current_time
    cluster_manager._instance_manager.delete_instances = mocker.MagicMock()
    # Run test
    cluster_manager._terminate_orphaned_instances(cluster_instances)
    # Check function calls
    if expected_instance_to_terminate:
        cluster_manager._instance_manager.delete_instances.assert_called_with(
            expected_instance_to_terminate, terminate_batch_size=4
        )


@pytest.mark.parametrize(
    "disable_cluster_management, disable_health_check, mock_cluster_instances, nodes, partitions",
    [
        (
            False,
            False,
            [
                EC2Instance("id-1", "ip-1", "hostname", "launch_time"),
                EC2Instance("id-2", "ip-2", "hostname", "launch_time"),
            ],
            [
                StaticNode("queue1-st-c5xlarge-1", "ip-1", "hostname", "some_state", "queue1"),
                DynamicNode("queue1-dy-c5xlarge-2", "ip-2", "hostname", "some_state", "queue1"),
            ],
            {
                "queue1": SlurmPartition("queue1", "placeholder_nodes", "UP"),
            },
        ),
        (
            True,
            False,
            [EC2Instance("id-1", "ip-1", "hostname", "launch_time")],
            [
                StaticNode("queue1-st-c5xlarge-1", "ip", "hostname", "some_state", "queue1"),
                DynamicNode("queue1-dy-c5xlarge-2", "ip", "hostname", "some_state", "queue1"),
            ],
            {
                "queue1": SlurmPartition("queue1", "placeholder_nodes", "UP"),
            },
        ),
        (
            False,
            True,
            [EC2Instance("id-1", "ip-1", "hostname", "launch_time")],
            [
                StaticNode("queue1-st-c5xlarge-1", "ip", "hostname", "some_state", "queue1"),
                DynamicNode("queue1-dy-c5xlarge-2", "ip", "hostname", "some_state", "queue1"),
            ],
            {
                "queue1": SlurmPartition("queue1", "placeholder_nodes", "UP"),
            },
        ),
        (
            False,
            True,
            [EC2Instance("id-1", "ip-1", "hostname", "launch_time")],
            [
                StaticNode("inactive-queue1-st-c5xlarge-1", "ip", "hostname", "some_state", "inactive-queue1"),
                DynamicNode("inactive-queue1-dy-c5xlarge-2", "ip", "hostname", "some_state", "inactive-queue1"),
            ],
            {
                "queue1": SlurmPartition("queue1", "placeholder_nodes", "UP"),
            },
        ),
        (
            False,
            True,
            [EC2Instance("id-1", "ip-1", "hostname", "launch_time")],
            [],
            {"queue1": SlurmPartition("queue1", "placeholder_nodes", "UP")},
        ),
    ],
    ids=["all_enabled", "disable_all", "disable_health_check", "no_active", "no_node"],
)
def test_manage_cluster(
    disable_cluster_management,
    disable_health_check,
    mock_cluster_instances,
    nodes,
    mocker,
    initialize_instance_manager_mock,
    initialize_compute_fleet_status_manager_mock,
    caplog,
    partitions,
):
    caplog.set_level(logging.ERROR)
    mock_sync_config = SimpleNamespace(
        disable_all_cluster_management=disable_cluster_management,
        disable_all_health_checks=disable_health_check,
        region="us-east-2",
        cluster_name="hit-test",
        boto3_config=botocore.config.Config(),
        dynamodb_table="table_name",
        head_node_private_ip="head.node.ip",
        head_node_hostname="head-node-hostname",
        hosted_zone="hosted_zone",
        dns_domain="dns.domain",
        use_private_hostname=False,
        protected_failure_count=10,
        node_replacement_timeout=1800,
    )
    mocker.patch("time.sleep")
    cluster_manager = ClusterManager(mock_sync_config)
    cluster_manager._current_time = "current_time"
    cluster_manager._static_nodes_in_replacement = {}
    # Set up function mocks
    mocker.patch("slurm_plugin.clustermgtd.datetime").now.return_value = datetime(2020, 1, 1, 0, 0, 0)
    compute_fleet_status_manager_mock = mocker.patch.object(
        cluster_manager, "_compute_fleet_status_manager", spec=ComputeFleetStatusManager
    )
    compute_fleet_status_manager_mock.get_status.return_value = ComputeFleetStatus.RUNNING
    get_partition_info_with_retry_mock = mocker.patch(
        "slurm_plugin.clustermgtd.ClusterManager._get_partition_info_with_retry", return_value=partitions
    )

    write_timestamp_to_file_mock = mocker.patch.object(ClusterManager, "_write_timestamp_to_file", auto_spec=True)
    perform_health_check_actions_mock = mocker.patch.object(
        ClusterManager, "_perform_health_check_actions", auto_spec=True
    )
    clean_up_inactive_partition_mock = mocker.patch.object(
        ClusterManager, "_clean_up_inactive_partition", return_value=mock_cluster_instances, auto_spec=True
    )
    terminate_orphaned_instances_mock = mocker.patch.object(
        ClusterManager, "_terminate_orphaned_instances", auto_spec=True
    )
    maintain_nodes_mock = mocker.patch.object(ClusterManager, "_maintain_nodes", auto_spec=True)
    get_ec2_instances_mock = mocker.patch.object(
        ClusterManager, "_get_ec2_instances", auto_spec=True, return_value=mock_cluster_instances
    )
    get_node_info_with_retry_mock = mocker.patch.object(
        ClusterManager,
        "_get_node_info_with_retry",
        auto_spec=True,
        return_value=nodes,
    )

    # Run test
    cluster_manager.manage_cluster()
    # Assert function calls
    initialize_instance_manager_mock.assert_called_once()
    initialize_compute_fleet_status_manager_mock.assert_called_once()
    write_timestamp_to_file_mock.assert_called_once()
    compute_fleet_status_manager_mock.get_status.assert_called_once()
    if disable_cluster_management:
        perform_health_check_actions_mock.assert_not_called()
        clean_up_inactive_partition_mock.assert_not_called()
        terminate_orphaned_instances_mock.assert_not_called()
        maintain_nodes_mock.assert_not_called()
        get_node_info_with_retry_mock.assert_not_called()
        get_ec2_instances_mock.assert_not_called()
        return
    clean_up_inactive_partition_mock.assert_called_with(list(partitions.values()))
    get_ec2_instances_mock.assert_called_once()

    if disable_health_check:
        perform_health_check_actions_mock.assert_not_called()
        maintain_nodes_mock.assert_called_with(partitions)
    else:
        perform_health_check_actions_mock.assert_called_with(list(partitions.values()))
        maintain_nodes_mock.assert_called_with(partitions)
    terminate_orphaned_instances_mock.assert_called_with(mock_cluster_instances)

    assert_that(caplog.text).is_empty()
    get_partition_info_with_retry_mock.assert_called_once()


@pytest.mark.parametrize(
    "config_file, mocked_active_nodes, mocked_inactive_nodes, mocked_boto3_request, expected_error_messages",
    [
        (
            # basic: This is the most comprehensive case in manage_cluster with max number of boto3 calls
            "default.conf",
            [
                # This node fail scheduler state check and corresponding instance will be terminated and replaced
                StaticNode("queue-st-c5xlarge-1", "ip-1", "hostname", "IDLE+CLOUD+DRAIN", "queue1"),
                # This node fail scheduler state check and node will be power_down
                DynamicNode("queue-dy-c5xlarge-2", "ip-2", "hostname", "DOWN+CLOUD", "queue1"),
                # This node is good and should not be touched by clustermgtd
<<<<<<< HEAD
                DynamicNode("queue-dy-c5xlarge-3", "ip-3", "hostname", "IDLE+CLOUD", "queue1"),
                # This node is in power_saving state but still has running backing instance, it should be terminated
                DynamicNode("queue-dy-c5xlarge-6", "ip-6", "hostname", "IDLE+CLOUD+POWER", "queue1"),
                # This node is in powering_down but still has no valid backing instance, no boto3 call
                DynamicNode("queue-dy-c5xlarge-8", "ip-8", "hostname", "IDLE+CLOUD+POWERING_DOWN", "queue1"),
=======
                SlurmNode("queue-dy-c5xlarge-3", "ip-3", "hostname", "IDLE+CLOUD", "queue"),
>>>>>>> 22c7e210
            ],
            [
                StaticNode("queue-st-c5xlarge-4", "ip-4", "hostname", "IDLE+CLOUD", "queue2"),
                DynamicNode("queue-dy-c5xlarge-5", "ip-5", "hostname", "DOWN+CLOUD", "queue2"),
            ],
            [
                # _get_ec2_instances: get all cluster instances by tags
                MockedBoto3Request(
                    method="describe_instances",
                    response={
                        "Reservations": [
                            {
                                "Instances": [
                                    {
                                        "InstanceId": "i-1",
                                        "PrivateIpAddress": "ip-1",
                                        "PrivateDnsName": "hostname",
                                        "LaunchTime": datetime(2020, 1, 1, tzinfo=timezone.utc),
                                    },
                                    {
                                        "InstanceId": "i-2",
                                        "PrivateIpAddress": "ip-2",
                                        "PrivateDnsName": "hostname",
                                        "LaunchTime": datetime(2020, 1, 1, tzinfo=timezone.utc),
                                    },
                                    {
                                        "InstanceId": "i-3",
                                        "PrivateIpAddress": "ip-3",
                                        "PrivateDnsName": "hostname",
                                        "LaunchTime": datetime(2020, 1, 1, tzinfo=timezone.utc),
                                    },
                                    {
                                        "InstanceId": "i-4",
                                        "PrivateIpAddress": "ip-4",
                                        "PrivateDnsName": "hostname",
                                        "LaunchTime": datetime(2020, 1, 1, tzinfo=timezone.utc),
                                    },
                                    # Return an orphaned instance
                                    {
                                        "InstanceId": "i-999",
                                        "PrivateIpAddress": "ip-999",
                                        "PrivateDnsName": "hostname",
                                        "LaunchTime": datetime(2020, 1, 1, tzinfo=timezone.utc),
                                    },
                                ]
                            }
                        ]
                    },
                    expected_params={
                        "Filters": [
                            {"Name": "tag:parallelcluster:cluster-name", "Values": ["hit"]},
                            {"Name": "instance-state-name", "Values": list(EC2_INSTANCE_ALIVE_STATES)},
                            {"Name": "tag:parallelcluster:node-type", "Values": ["Compute"]},
                        ],
                        "MaxResults": 1000,
                    },
                    generate_error=False,
                ),
                # _clean_up_inactive_partition/terminate_associated_instances: delete inactive instances
                MockedBoto3Request(
                    method="terminate_instances",
                    response={},
                    expected_params={"InstanceIds": ["i-4"]},
                    generate_error=False,
                ),
                # _perform_health_check_actions: get unhealthy instance status by instance status filter
                MockedBoto3Request(
                    method="describe_instance_status",
                    response={"InstanceStatuses": []},
                    expected_params={
                        "Filters": [
                            {"Name": "instance-status.status", "Values": list(EC2_HEALTH_STATUS_UNHEALTHY_STATES)}
                        ],
                        "MaxResults": 1000,
                    },
                    generate_error=False,
                ),
                # _perform_health_check_actions: get unhealthy instance status by system status filter
                MockedBoto3Request(
                    method="describe_instance_status",
                    response={"InstanceStatuses": []},
                    expected_params={
                        "Filters": [
                            {"Name": "system-status.status", "Values": list(EC2_HEALTH_STATUS_UNHEALTHY_STATES)}
                        ],
                        "MaxResults": 1000,
                    },
                    generate_error=False,
                ),
                # _perform_health_check_actions: get unhealthy instance status by schedule event filter
                MockedBoto3Request(
                    method="describe_instance_status",
                    response={"InstanceStatuses": []},
                    expected_params={
                        "Filters": [{"Name": "event.code", "Values": EC2_SCHEDULED_EVENT_CODES}],
                        "MaxResults": 1000,
                    },
                    generate_error=False,
                ),
                # _maintain_nodes/delete_instances: terminate dynamic down nodes
                # dynamic down nodes are handled with suspend script, and its boto3 call should not be reflected here
                MockedBoto3Request(
                    method="terminate_instances",
                    response={},
                    expected_params={"InstanceIds": ["i-2"]},
                    generate_error=False,
                ),
                # _maintain_nodes/delete_instances: terminate static down nodes
                # dynamic down nodes are handled with suspend script, and its boto3 call should not be reflected here
                MockedBoto3Request(
                    method="terminate_instances",
                    response={},
                    expected_params={"InstanceIds": ["i-1"]},
                    generate_error=False,
                ),
                # _maintain_nodes/add_instances_for_nodes: launch new instance for static node
                MockedBoto3Request(
                    method="run_instances",
                    response={
                        "Instances": [
                            {
                                "InstanceId": "i-1234",
                                "PrivateIpAddress": "ip-1234",
                                "PrivateDnsName": "hostname-1234",
                                "LaunchTime": datetime(2020, 1, 1, 0, 0, 0),
                            }
                        ]
                    },
                    expected_params={
                        "InstanceInitiatedShutdownBehavior": "terminate",
                        "MinCount": 1,
                        "MaxCount": 1,
                        "LaunchTemplate": {"LaunchTemplateName": "hit-queue-c5.xlarge", "Version": "$Latest"},
                    },
                    generate_error=False,
                ),
                # _terminate_orphaned_instances: terminate orphaned instances
                MockedBoto3Request(
                    method="terminate_instances",
                    response={},
                    expected_params={"InstanceIds": ["i-999"]},
                    generate_error=False,
                ),
            ],
            [],
        ),
        (
            # failures: All failure tolerant module will have an exception, but the program should not crash
            "default.conf",
            [
                StaticNode("queue-st-c5xlarge-1", "ip-1", "hostname", "DOWN+CLOUD", "queue1"),
                DynamicNode("queue-dy-c5xlarge-2", "ip-2", "hostname", "DOWN+CLOUD", "queue1"),
                DynamicNode("queue-dy-c5xlarge-3", "ip-3", "hostname", "IDLE+CLOUD", "queue1"),
            ],
            [
                StaticNode("queue-st-c5xlarge-4", "ip-4", "hostname", "IDLE+CLOUD", "queue2"),
                DynamicNode("queue-dy-c5xlarge-5", "ip-5", "hostname", "DOWN+CLOUD", "queue2"),
            ],
            [
                # _get_ec2_instances: get all cluster instances by tags
                # Not producing failure here so logic after can be executed
                MockedBoto3Request(
                    method="describe_instances",
                    response={
                        "Reservations": [
                            {
                                "Instances": [
                                    {
                                        "InstanceId": "i-1",
                                        "PrivateIpAddress": "ip-1",
                                        "PrivateDnsName": "hostname",
                                        "LaunchTime": datetime(2020, 1, 1, tzinfo=timezone.utc),
                                    },
                                    {
                                        "InstanceId": "i-2",
                                        "PrivateIpAddress": "ip-2",
                                        "PrivateDnsName": "hostname",
                                        "LaunchTime": datetime(2020, 1, 1, tzinfo=timezone.utc),
                                    },
                                    {
                                        "InstanceId": "i-3",
                                        "PrivateIpAddress": "ip-3",
                                        "PrivateDnsName": "hostname",
                                        "LaunchTime": datetime(2020, 1, 1, tzinfo=timezone.utc),
                                    },
                                    {
                                        "InstanceId": "i-4",
                                        "PrivateIpAddress": "ip-4",
                                        "PrivateDnsName": "hostname",
                                        "LaunchTime": datetime(2020, 1, 1, tzinfo=timezone.utc),
                                    },
                                    # Return an orphaned instance
                                    {
                                        "InstanceId": "i-999",
                                        "PrivateIpAddress": "ip-999",
                                        "PrivateDnsName": "hostname",
                                        "LaunchTime": datetime(2020, 1, 1, tzinfo=timezone.utc),
                                    },
                                ]
                            }
                        ]
                    },
                    expected_params={
                        "Filters": [
                            {"Name": "tag:parallelcluster:cluster-name", "Values": ["hit"]},
                            {"Name": "instance-state-name", "Values": list(EC2_INSTANCE_ALIVE_STATES)},
                            {"Name": "tag:parallelcluster:node-type", "Values": ["Compute"]},
                        ],
                        "MaxResults": 1000,
                    },
                    generate_error=False,
                ),
                # _clean_up_inactive_partition/terminate_associated_instances: delete inactive instances
                # Produce an error, cluster should be able to handle exception and move on
                MockedBoto3Request(
                    method="terminate_instances",
                    response={"error for i-4"},
                    expected_params={"InstanceIds": ["i-4"]},
                    generate_error=True,
                ),
                # _perform_health_check_actions: get unhealthy instance status by instance status filter
                MockedBoto3Request(
                    method="describe_instance_status",
                    response={
                        "InstanceStatuses": [
                            {
                                "InstanceId": "i-1",
                                "InstanceState": {"Name": "running"},
                                "InstanceStatus": {"Status": "impaired"},
                                "SystemStatus": {"Status": "ok"},
                            },
                        ]
                    },
                    expected_params={
                        "Filters": [
                            {"Name": "instance-status.status", "Values": list(EC2_HEALTH_STATUS_UNHEALTHY_STATES)}
                        ],
                        "MaxResults": 1000,
                    },
                    generate_error=False,
                ),
                # _perform_health_check_actions: get unhealthy instance status by system status filter
                MockedBoto3Request(
                    method="describe_instance_status",
                    response={
                        "InstanceStatuses": [
                            {
                                "InstanceId": "i-2",
                                "InstanceState": {"Name": "pending"},
                                "InstanceStatus": {"Status": "initializing"},
                                "SystemStatus": {"Status": "impaired"},
                                "Events": [{"InstanceEventId": "event-id-1"}],
                            },
                        ]
                    },
                    expected_params={
                        "Filters": [
                            {"Name": "system-status.status", "Values": list(EC2_HEALTH_STATUS_UNHEALTHY_STATES)}
                        ],
                        "MaxResults": 1000,
                    },
                    generate_error=False,
                ),
                # _perform_health_check_actions: get unhealthy instance status by schedule event filter
                # Produce an error, cluster should be able to handle exception and move on
                MockedBoto3Request(
                    method="describe_instance_status",
                    response={"InstanceStatuses": []},
                    expected_params={
                        "Filters": [{"Name": "event.code", "Values": EC2_SCHEDULED_EVENT_CODES}],
                        "MaxResults": 1000,
                    },
                    generate_error=True,
                ),
                # _maintain_nodes/delete_instances: terminate dynamic down nodes
                # Produce an error, cluster should be able to handle exception and move on
                MockedBoto3Request(
                    method="terminate_instances",
                    response={"error for i-2"},
                    expected_params={"InstanceIds": ["i-2"]},
                    generate_error=True,
                ),
                # _maintain_nodes/delete_instances: terminate static down nodes
                # Produce an error, cluster should be able to handle exception and move on
                MockedBoto3Request(
                    method="terminate_instances",
                    response={"error for i-1"},
                    expected_params={"InstanceIds": ["i-1"]},
                    generate_error=True,
                ),
                MockedBoto3Request(
                    method="run_instances",
                    response={"some run_instances error"},
                    expected_params={
                        "InstanceInitiatedShutdownBehavior": "terminate",
                        "LaunchTemplate": {"LaunchTemplateName": "hit-queue-c5.xlarge", "Version": "$Latest"},
                        "MaxCount": 1,
                        "MinCount": 1,
                    },
                    generate_error=True,
                ),
                # _terminate_orphaned_instances: terminate orphaned instances
                # Produce an error, cluster should be able to handle exception and move on
                MockedBoto3Request(
                    method="terminate_instances",
                    response={"error for i-999"},
                    expected_params={"InstanceIds": ["i-999"]},
                    generate_error=True,
                ),
            ],
            [
                r"Failed TerminateInstances request:",
                r"Failed when terminating instances \(x1\) \['i-4'\].*{'error for i-4'}",
                r"Failed when getting health status for unhealthy EC2 instances",
                r"Failed when performing health check action with exception",
                r"Failed TerminateInstances request:",
                r"Failed when terminating instances \(x1\) \['i-2'\].*{'error for i-2'}",
                r"Failed TerminateInstances request:",
                r"Failed when terminating instances \(x1\) \['i-1'\].*{'error for i-1'}",
                r"Failed RunInstances request:",
                (
                    r"Encountered exception when launching instances for nodes \(x1\) \['queue-st-c5xlarge-1'\].*"
                    r"{'some run_instances error'}"
                ),
                r"Failed TerminateInstances request:",
                r"Failed when terminating instances \(x1\) \['i-999'\].*{'error for i-999'}",
            ],
        ),
        (
            # critical_failure_1: _get_ec2_instances will have an exception, but the program should not crash
            "default.conf",
            [
                StaticNode("queue-st-c5xlarge-1", "ip-1", "hostname", "DOWN+CLOUD", "queue1"),
                DynamicNode("queue-dy-c5xlarge-2", "ip-2", "hostname", "DOWN+CLOUD", "queue1"),
                DynamicNode("queue-dy-c5xlarge-3", "ip-3", "hostname", "IDLE+CLOUD", "queue1"),
            ],
            [
                StaticNode("queue-st-c5xlarge-4", "ip-4", "hostname", "IDLE+CLOUD", "queue2"),
                DynamicNode("queue-dy-c5xlarge-5", "ip-5", "hostname", "DOWN+CLOUD", "queue2"),
            ],
            [
                # _get_ec2_instances: get all cluster instances by tags
                # Produce an error, cluster should be able to handle exception and skip other actions
                MockedBoto3Request(
                    method="describe_instances",
                    response={},
                    expected_params={
                        "Filters": [
                            {"Name": "tag:parallelcluster:cluster-name", "Values": ["hit"]},
                            {"Name": "instance-state-name", "Values": list(EC2_INSTANCE_ALIVE_STATES)},
                            {"Name": "tag:parallelcluster:node-type", "Values": ["Compute"]},
                        ],
                        "MaxResults": 1000,
                    },
                    generate_error=True,
                ),
            ],
            [
                r"Failed when getting cluster instances from EC2 with exception",
                r"Failed when getting instance info from EC2 with exception",
                r"Unable to get instances info from EC2, no other action can be performed.",
            ],
        ),
        (
            # critical_failure_2: _get_node_info_from_partition will have an exception, but the program should not crash
            "default.conf",
            Exception,
            Exception,
            [],
            ["Unable to get partition/node info from slurm, no other action can be performed"],
        ),
    ],
    ids=["basic", "failures", "critical_failure_1", "critical_failure_2"],
)
def test_manage_cluster_boto3(
    boto3_stubber,
    config_file,
    mocked_active_nodes,
    mocked_inactive_nodes,
    mocked_boto3_request,
    expected_error_messages,
    test_datadir,
    mocker,
    caplog,
):
    caplog.set_level(logging.ERROR)
    # This test only patches I/O and boto3 calls to ensure that all boto3 calls are expected
    mocker.patch("subprocess.run")
    mocker.patch("time.sleep")
    # patch boto3 call
    boto3_stubber("ec2", mocked_boto3_request)
    mocker.patch("slurm_plugin.clustermgtd.datetime").now.return_value = datetime(2020, 1, 2, 0, 0, 0)
    mocker.patch("slurm_plugin.clustermgtd.retrieve_instance_type_mapping", return_value={"c5xlarge": "c5.xlarge"})
    sync_config = ClustermgtdConfig(test_datadir / config_file)
    cluster_manager = ClusterManager(sync_config)
    dynamodb_table_mock = mocker.patch.object(cluster_manager._compute_fleet_status_manager, "_table")
    dynamodb_table_mock.get_item.return_value = {"Item": {"Id": "COMPUTE_FLEET", "Status": "RUNNING"}}
    mocker.patch.object(cluster_manager, "_write_timestamp_to_file", auto_spec=True)
    part_active = SlurmPartition("queue1", "placeholder_nodes", "UP")
    part_active.slurm_nodes = mocked_active_nodes
    part_inactive = SlurmPartition("queue2", "placeholder_nodes", "INACTIVE")
    part_inactive.slurm_nodes = mocked_inactive_nodes
    partitions = {"queue1": part_active, "queue2": part_inactive}
    if mocked_active_nodes is Exception or mocked_inactive_nodes is Exception:
        mocker.patch.object(
            cluster_manager,
            "_get_node_info_with_retry",
            side_effect=Exception,
        )

    else:
        mocker.patch.object(
            cluster_manager,
            "_get_node_info_with_retry",
            return_value=mocked_active_nodes + mocked_inactive_nodes,
        )
        mocker.patch("slurm_plugin.clustermgtd.ClusterManager._retrieve_scheduler_partitions", return_value=partitions)
    cluster_manager._instance_manager._store_assigned_hostnames = mocker.MagicMock()
    cluster_manager._instance_manager._update_dns_hostnames = mocker.MagicMock()
    cluster_manager.manage_cluster()

    assert_that(expected_error_messages).is_length(len(caplog.records))
    for actual, expected in zip(caplog.records, expected_error_messages):
        assert_that(actual.message).matches(expected)


@pytest.mark.parametrize(
    "fleet_initial_status, fleet_status_transitions, update_partition_status, terminate_all_nodes, "
    "partitions_updated_successfully, nodes_terminated_successfully, error_messages",
    [
        (ComputeFleetStatus.RUNNING, [], None, False, None, None, []),
        (
            ComputeFleetStatus.START_REQUESTED,
            [ComputeFleetStatus.STARTING, ComputeFleetStatus.RUNNING],
            PartitionStatus.UP,
            False,
            True,
            None,
            [],
        ),
        (ComputeFleetStatus.STARTING, [ComputeFleetStatus.RUNNING], PartitionStatus.UP, False, True, None, []),
        (
            ComputeFleetStatus.START_REQUESTED,
            [ComputeFleetStatus.STARTING, ComputeFleetStatus.RUNNING],
            PartitionStatus.UP,
            False,
            True,
            None,
            [],
        ),
        (
            ComputeFleetStatus.STOP_REQUESTED,
            [ComputeFleetStatus.STOPPING, ComputeFleetStatus.STOPPED],
            PartitionStatus.INACTIVE,
            True,
            True,
            True,
            [],
        ),
        (ComputeFleetStatus.STOPPING, [ComputeFleetStatus.STOPPED], PartitionStatus.INACTIVE, True, True, True, []),
        (ComputeFleetStatus.STOPPED, [], PartitionStatus.INACTIVE, True, True, True, []),
        (
            ComputeFleetStatus.START_REQUESTED,
            [ComputeFleetStatus.STARTING],
            PartitionStatus.UP,
            False,
            False,
            False,
            ["Failed when updating partitions with error"],
        ),
        (
            ComputeFleetStatus.STOP_REQUESTED,
            [ComputeFleetStatus.STOPPING],
            PartitionStatus.INACTIVE,
            True,
            False,
            True,
            ["Failed when updating partitions with error"],
        ),
    ],
)
def test_manage_compute_fleet_status_transitions(
    mocker,
    caplog,
    fleet_initial_status,
    fleet_status_transitions,
    update_partition_status,
    terminate_all_nodes,
    partitions_updated_successfully,
    nodes_terminated_successfully,
    error_messages,
):
    config = SimpleNamespace(
        region="us-east-2",
        cluster_name="hit-test",
        boto3_config=botocore.config.Config(),
        dynamodb_table="table_name",
        head_node_private_ip="head.node.ip",
        head_node_hostname="head-node-hostname",
        terminate_max_batch_size=4,
        hosted_zone="hosted_zone",
        dns_domain="dns.domain",
        use_private_hostname=False,
        instance_name_type_mapping={"c5xlarge": "c5.xlarge"},
    )
    cluster_manager = ClusterManager(config)
    mocker.patch("subprocess.run", side_effect=None if partitions_updated_successfully else Exception)
    update_all_partitions_spy = mocker.patch(
        "slurm_plugin.clustermgtd.update_all_partitions", wraps=update_all_partitions
    )
    compute_fleet_status_manager_mock = mocker.patch.object(
        cluster_manager, "_compute_fleet_status_manager", auto_spec=True
    )
    compute_fleet_status_manager_mock.get_status.return_value = fleet_initial_status
    instance_manager_mock = mocker.patch.object(cluster_manager, "_instance_manager", auto_spec=True)
    instance_manager_mock.terminate_all_compute_nodes.return_value = nodes_terminated_successfully

    cluster_manager._manage_compute_fleet_status_transitions()

    # Check partitions updated correctly
    if update_partition_status:
        if update_partition_status == PartitionStatus.UP:
            update_all_partitions_spy.assert_called_with(update_partition_status, reset_node_addrs_hostname=False)
        else:
            update_all_partitions_spy.assert_called_with(update_partition_status, reset_node_addrs_hostname=True)
    else:
        update_all_partitions_spy.assert_not_called()
    # Check nodes terminated correctly
    if terminate_all_nodes:
        instance_manager_mock.terminate_all_compute_nodes.assert_called_with(config.terminate_max_batch_size)
    else:
        instance_manager_mock.assert_not_called()
    # Check compute fleet status transitions
    update_status_calls = []
    previous = fleet_initial_status
    for transition in fleet_status_transitions:
        update_status_calls.append(call(current_status=previous, next_status=transition))
        previous = transition
    compute_fleet_status_manager_mock.update_status.assert_has_calls(update_status_calls)
    assert_that(compute_fleet_status_manager_mock.update_status.call_count).is_equal_to(len(update_status_calls))
    # Check errors in logs
    for actual, expected in zip(caplog.records, error_messages):
        assert_that(actual.message).matches(expected)
    assert_that(error_messages).is_length(len(caplog.records))


def test_manage_compute_fleet_status_transitions_concurrency(mocker, caplog):
    config = SimpleNamespace(
        region="us-east-2",
        cluster_name="hit-test",
        boto3_config=botocore.config.Config(),
        dynamodb_table="table_name",
        head_node_private_ip="head.node.ip",
        head_node_hostname="head-node-hostname",
        terminate_max_batch_size=4,
        hosted_zone="hosted_zone",
        dns_domain="dns.domain",
        use_private_hostname=False,
        instance_name_type_mapping={},
        protected_failure_count=10,
    )
    cluster_manager = ClusterManager(config)
    mocker.patch("slurm_plugin.clustermgtd.update_all_partitions")
    compute_fleet_status_manager_mock = mocker.patch.object(
        cluster_manager, "_compute_fleet_status_manager", auto_spec=True
    )
    compute_fleet_status_manager_mock.get_status.return_value = ComputeFleetStatus.STOP_REQUESTED
    compute_fleet_status_manager_mock.update_status.side_effect = (
        ComputeFleetStatusManager.ConditionalStatusUpdateFailed
    )

    cluster_manager._manage_compute_fleet_status_transitions()

    assert_that(caplog.text).contains("Cluster status was updated while handling a transition")
    assert_that(compute_fleet_status_manager_mock.update_status.call_count).is_equal_to(1)


class TestComputeFleetStatusManager:
    @pytest.fixture
    def compute_fleet_status_manager(self, mocker):
        status_manager = ComputeFleetStatusManager("table", botocore.config.Config(), "us-east-1")
        mocker.patch.object(status_manager, "_table")

        return status_manager

    @pytest.mark.parametrize(
        "get_item_response, fallback, expected_status",
        [
            ({"Item": {"Id": "COMPUTE_FLEET", "Status": "RUNNING"}}, None, ComputeFleetStatus.RUNNING),
            (
                {},
                ComputeFleetStatus.STOPPED,
                ComputeFleetStatus.STOPPED,
            ),
            (
                Exception,
                ComputeFleetStatus.STOPPED,
                ComputeFleetStatus.STOPPED,
            ),
        ],
        ids=["success", "empty_response", "exception"],
    )
    def test_get_status(self, compute_fleet_status_manager, get_item_response, fallback, expected_status):
        if get_item_response is Exception:
            compute_fleet_status_manager._table.get_item.side_effect = get_item_response
        else:
            compute_fleet_status_manager._table.get_item.return_value = get_item_response
        status = compute_fleet_status_manager.get_status(fallback)
        assert_that(status).is_equal_to(expected_status)
        compute_fleet_status_manager._table.get_item.assert_called_with(
            ConsistentRead=True, Key={"Id": "COMPUTE_FLEET"}
        )

    @pytest.mark.parametrize(
        "put_item_response, expected_exception",
        [
            (
                {},
                None,
            ),
            (
                boto3.client("dynamodb", region_name="us-east-1").exceptions.ConditionalCheckFailedException(
                    {"Error": {}}, {}
                ),
                ComputeFleetStatusManager.ConditionalStatusUpdateFailed,
            ),
            (Exception(), Exception),
        ],
        ids=["success", "conditional_check_failed", "exception"],
    )
    def test_update_status(self, compute_fleet_status_manager, put_item_response, expected_exception):
        if isinstance(put_item_response, Exception):
            compute_fleet_status_manager._table.put_item.side_effect = put_item_response
            with pytest.raises(expected_exception):
                compute_fleet_status_manager.update_status(ComputeFleetStatus.STARTING, ComputeFleetStatus.RUNNING)
        else:
            compute_fleet_status_manager._table.put_item.return_value = put_item_response
            compute_fleet_status_manager.update_status(ComputeFleetStatus.STARTING, ComputeFleetStatus.RUNNING)


@pytest.mark.parametrize(
    "healthy_nodes, expected_partitions_protected_failure_count_map",
    [
        (
            [
                DynamicNode("queue1-st-c5xlarge-1", "ip-1", "hostname", "IDLE+CLOUD", "queue1"),
                DynamicNode("queue2-st-c5xlarge-2", "ip-2", "hostname", "MIXED#+CLOUD", "queue2"),
            ],
            {"queue2": {"c5xlarge": 8}},
        ),
        (
            [
                DynamicNode("queue1-st-c5xlarge-1", "ip-1", "hostname", "IDLE#+CLOUD", "queue1"),
                DynamicNode("queue1-st-c5xlarge-2", "ip-2", "hostname", "MIXED*+CLOUD", "queue1"),
            ],
            {"queue1": {"c5xlarge": 5, "c5large": 3}, "queue2": {"c5xlarge": 8}},
        ),
    ],
)
def test_handle_successfully_launched_nodes(
    healthy_nodes,
    expected_partitions_protected_failure_count_map,
):
    # Test setup
    mock_sync_config = SimpleNamespace(
        terminate_max_batch_size=1,
        launch_max_batch_size=5,
        update_node_address=True,
        region="us-east-2",
        cluster_name="hit-test",
        boto3_config=botocore.config.Config(),
        dynamodb_table="table_name",
        head_node_private_ip="master.ip",
        head_node_hostname="master-hostname",
        hosted_zone="hosted_zone",
        dns_domain="dns.domain",
        use_private_hostname=False,
        instance_name_type_mapping={"c5xlarge": "c5.xlarge"},
        protected_failure_count=10,
        terminate_drain_nodes=True,
        terminate_down_nodes=True,
    )
    # Mock associated function
    cluster_manager = ClusterManager(mock_sync_config)
    partition1 = SlurmPartition("queue1", "queue1-st-c5xlarge-1", "ACTIVE")
    for node in healthy_nodes:
        node.instance = "instance"
    partition1.slurm_nodes = healthy_nodes
    partition2 = SlurmPartition("queue2", "queue2-st-c5xlarge-1", "ACTIVE")
    partitions_name_map = {"queue1": partition1, "queue2": partition2}
    cluster_manager._partitions_protected_failure_count_map = {
        "queue1": {"c5xlarge": 5, "c5large": 3},
        "queue2": {"c5xlarge": 8},
    }

    # Run test
    cluster_manager._handle_successfully_launched_nodes(partitions_name_map)
    # Assert calls
    assert_that(cluster_manager._partitions_protected_failure_count_map).is_equal_to(
        expected_partitions_protected_failure_count_map
    )


@pytest.mark.parametrize(
    "nodes, initial_map, expected_map",
    [
        (
            [
                DynamicNode("queue1-st-c5xlarge-1", "ip-1", "hostname", "some_state", "queue1"),
                DynamicNode("queue2-st-c5xlarge-1", "ip-1", "hostname", "some_state", "queue2"),
            ],
            {"queue1": {"c5xlarge": 1}, "queue2": {"c5xlarge": 1}},
            {"queue1": {"c5xlarge": 2}, "queue2": {"c5xlarge": 2}},
        ),
        (
            [DynamicNode("queue1-st-c5xlarge-1", "ip-1", "hostname", "some_state", "queue2")],
            {"queue1": {"c5xlarge": 1}},
            {"queue1": {"c5xlarge": 1}, "queue2": {"c5xlarge": 1}},
        ),
        (
            [
                DynamicNode("queue1-st-c5xlarge-1", "ip-1", "hostname", "some_state", "queue1"),
                DynamicNode("queue1-st-c5large-1", "ip-1", "hostname", "some_state", "queue1"),
            ],
            {},
            {"queue1": {"c5large": 1, "c5xlarge": 1}},
        ),
        (
            [DynamicNode("queue1-st-c5xlarge-1", "ip-1", "hostname", "some_state", "queue1,queue2")],
            {},
            {"queue1": {"c5xlarge": 1}, "queue2": {"c5xlarge": 1}},
        ),
    ],
)
@pytest.mark.usefixtures("initialize_instance_manager_mock", "initialize_compute_fleet_status_manager_mock")
def test_increase_partitions_protected_failure_count(nodes, initial_map, expected_map, mocker):
    # Mock associated function
    cluster_manager = ClusterManager(mocker.MagicMock())
    cluster_manager._partitions_protected_failure_count_map = initial_map
    # Run test
    cluster_manager._increase_partitions_protected_failure_count(nodes)
    # Assert calls
    assert_that(cluster_manager._partitions_protected_failure_count_map).is_equal_to(expected_map)


@pytest.mark.parametrize(
    "partition, expected_map",
    [
        ("queue1", {"queue2": 1}),
        ("queue2", {"queue1": 2}),
    ],
)
@pytest.mark.usefixtures("initialize_instance_manager_mock", "initialize_compute_fleet_status_manager_mock")
def test_reset_partition_failure_count(mocker, partition, expected_map):
    # Mock associated function
    cluster_manager = ClusterManager(mocker.MagicMock())
    cluster_manager._partitions_protected_failure_count_map = {"queue1": 2, "queue2": 1}
    cluster_manager._reset_partition_failure_count(partition)
    assert_that(cluster_manager._partitions_protected_failure_count_map).is_equal_to(expected_map)


@pytest.mark.parametrize(
    "partitions, slurm_nodes_list, active_nodes, expected_partitions_to_disable, "
    "partitions_protected_failure_count_map",
    [
        (
            [
                SlurmPartition("queue1", "queue1-st-c5xlarge-1", "ACTIVE"),
                SlurmPartition("queue2", "queue2-st-c5xlarge-1", "ACTIVE"),
                SlurmPartition("queue2", "queue2-st-c5xlarge-1", "ACTIVE"),
            ],
            [[StaticNode("queue1-st-c5xlarge-1", "ip-1", "hostname", "DOWN", "queue1")], [], []],
            [
                StaticNode("queue1-st-c5xlarge-1", "ip-1", "hostname", "DOWN", "queue1"),
            ],
            ["queue1", "queue2"],
            {
                "queue1": {"c5xlarge": 6, "c5large": 5},
                "queue2": {"c5xlarge": 6, "c5large": 6},
                "queue3": {"c5xlarge": 6},
            },
        ),
        (
            [
                SlurmPartition("queue1", "queue1-st-c5xlarge-1", "ACTIVE"),
                SlurmPartition("queue2", "queue2-st-c5xlarge-1", "ACTIVE"),
                SlurmPartition("queue2", "queue2-st-c5xlarge-1", "INACTIVE"),
            ],
            [
                [
                    StaticNode("queue1-st-c5xlarge-1", "ip-1", "hostname", "DOWN", "queue1"),
                    StaticNode("queue1-dy-c5large-2", "ip-2", "hostname", "MIXED", "queue1"),
                ],
                [DynamicNode("queue2-dy-c5large-2", "ip-2", "hostname", "MIXED", "queue2")],
                [],
            ],
            [
                DynamicNode("queue1-st-c5xlarge-1", "ip-1", "hostname", "DOWN", "queue1"),
            ],
            [],
            {
                "queue1": {"c5xlarge": 6, "c5large": 5},
                "queue2": {"c5xlarge": 6, "c5large": 6},
                "queue3": {"c5xlarge": 6},
            },
        ),
    ],
)
@pytest.mark.usefixtures("initialize_instance_manager_mock", "initialize_compute_fleet_status_manager_mock")
def test_handle_protected_mode_process(
    partitions,
    slurm_nodes_list,
    active_nodes,
    expected_partitions_to_disable,
    partitions_protected_failure_count_map,
    mocker,
    caplog,
):
    mock_sync_config = SimpleNamespace(
        protected_failure_count=10,
    )
    caplog.set_level(logging.INFO)
    cluster_manager = ClusterManager(mock_sync_config)
    mock_handle_successfully_launched_nodes = mocker.patch.object(
        cluster_manager, "_handle_successfully_launched_nodes"
    )
    mock_handle_bootstrap_failure_nodes = mocker.patch.object(cluster_manager, "_handle_bootstrap_failure_nodes")

    mock_enter_protected_mode = mocker.patch.object(cluster_manager, "_enter_protected_mode")
    cluster_manager._partitions_protected_failure_count_map = partitions_protected_failure_count_map
    for partition, slurm_nodes in zip(partitions, slurm_nodes_list):
        partition.slurm_nodes = slurm_nodes
    partitions_name_map = {partition.name: partition for partition in partitions}
    # Run test
    cluster_manager._handle_protected_mode_process(active_nodes, partitions_name_map)
    # Assert calls
    mock_handle_bootstrap_failure_nodes.assert_called_with(active_nodes)

    mock_handle_successfully_launched_nodes.assert_called_with(partitions_name_map)
    if expected_partitions_to_disable:
        mock_enter_protected_mode.assert_called_with(expected_partitions_to_disable)


@pytest.mark.parametrize(
    "partitions_to_disable, compute_fleet_status",
    [
        (
            {"queue1", "queue2"},
            ComputeFleetStatus.PROTECTED,
        ),
        (
            {"queue1"},
            ComputeFleetStatus.RUNNING,
        ),
        (
            {"queue1", "queue2"},
            ComputeFleetStatus.STOPPED,
        ),
    ],
)
@pytest.mark.usefixtures("initialize_instance_manager_mock", "initialize_compute_fleet_status_manager_mock")
def test_enter_protected_mode(
    partitions_to_disable,
    mocker,
    compute_fleet_status,
    caplog,
):
    caplog.set_level(logging.INFO)
    cluster_manager = ClusterManager(mocker.MagicMock())
    mock_update_compute_fleet_status = mocker.patch.object(cluster_manager, "_update_compute_fleet_status")
    cluster_manager._compute_fleet_status = compute_fleet_status
    cluster_manager._enter_protected_mode(partitions_to_disable)
    if compute_fleet_status != ComputeFleetStatus.PROTECTED:
        assert_that(caplog.text).contains(
            "Setting cluster into protected mode due to failures detected in node provisioning"
        )
        mock_update_compute_fleet_status.assert_called_with(ComputeFleetStatus.PROTECTED)
    assert_that(caplog.text).contains("Placing bootstrap failure partitions to INACTIVE")


@pytest.fixture()
def initialize_instance_manager_mock(mocker):
    return mocker.patch.object(
        ClusterManager, "_initialize_instance_manager", spec=ClusterManager._initialize_instance_manager
    )


@pytest.fixture()
def initialize_compute_fleet_status_manager_mock(mocker):
    compute_fleet_status_manager_mock = mocker.Mock(spec=ComputeFleetStatusManager)
    compute_fleet_status_manager_mock.get_status.return_value = ComputeFleetStatus.RUNNING
    return mocker.patch.object(
        ClusterManager,
        "_initialize_compute_fleet_status_manager",
        spec=ClusterManager._initialize_compute_fleet_status_manager,
        return_value=compute_fleet_status_manager_mock,
    )


@pytest.mark.parametrize(
    "current_replacing_nodes, node, instance, current_time, expected_result",
    [
        (
            set(),
            StaticNode("queue1-st-c5xlarge-1", "ip-1", "hostname", "IDLE+CLOUD", "queue1"),
            EC2Instance("id-1", "ip-1", "hostname", datetime(2020, 1, 1, 0, 0, 0)),
            datetime(2020, 1, 1, 0, 0, 29),
            False,
        ),
        (
            {"queue1-st-c5xlarge-1"},
            StaticNode("queue1-st-c5xlarge-1", "ip-1", "hostname", "IDLE+CLOUD", "queue1"),
            None,
            datetime(2020, 1, 1, 0, 0, 29),
            False,
        ),
        (
            {"queue1-st-c5xlarge-1"},
            StaticNode("queue1-st-c5xlarge-1", "ip-1", "hostname", "DOWN+CLOUD", "queue1"),
            EC2Instance("id-1", "ip-1", "hostname", datetime(2020, 1, 1, 0, 0, 0)),
            datetime(2020, 1, 1, 0, 0, 29),
            True,
        ),
        (
            {"queue1-st-c5xlarge-1"},
            StaticNode("queue1-st-c5xlarge-1", "ip-1", "hostname", "IDLE+CLOUD", "queue1"),
            EC2Instance("id-1", "ip-1", "hostname", datetime(2020, 1, 1, 0, 0, 0)),
            datetime(2020, 1, 1, 0, 0, 30),
            False,
        ),
    ],
    ids=["not_in_replacement", "no-backing-instance", "in_replacement", "timeout"],
)
@pytest.mark.usefixtures("initialize_instance_manager_mock", "initialize_compute_fleet_status_manager_mock")
def test_is_node_being_replaced(current_replacing_nodes, node, instance, current_time, expected_result):
    mock_sync_config = SimpleNamespace(node_replacement_timeout=30)
    cluster_manager = ClusterManager(mock_sync_config)
    cluster_manager._current_time = current_time
    cluster_manager._static_nodes_in_replacement = current_replacing_nodes
    node.instance = instance
    assert_that(cluster_manager._is_node_being_replaced(node)).is_equal_to(expected_result)


@pytest.mark.parametrize(
    "node, instance, current_node_in_replacement, is_replacement_timeout",
    [
        (
            StaticNode("queue1-st-c5xlarge-1", "ip-1", "hostname", "DOWN*+CLOUD", "queue1"),
            None,
            {"queue1-st-c5xlarge-1"},
            False,
        ),
        (
            StaticNode("queue1-st-c5xlarge-1", "ip-1", "hostname", "DOWN*+CLOUD", "queue1"),
            EC2Instance("id-1", "ip-1", "hostname", datetime(2020, 1, 1, 0, 0, 0)),
            {"queue1-st-c5xlarge-1"},
            True,
        ),
        (
            DynamicNode("queue1-dy-c5xlarge-1", "ip-1", "hostname", "MIXED#+CLOUD", "queue1"),
            None,
            {"some_node_in_replacement"},
            False,
        ),
        (
            DynamicNode("queue1-dy-c5xlarge-1", "queue1-dy-c5xlarge-1", "hostname", "DOWN#+CLOUD", "queue1"),
            EC2Instance("id-1", "ip-1", "hostname", datetime(2020, 1, 1, 0, 0, 0)),
            {"some_node_in_replacement"},
            False,
        ),
        (
            StaticNode("queue1-st-c5xlarge-1", "ip-1", "hostname", "DOWN*+CLOUD", "queue1"),
            EC2Instance("id-1", "ip-1", "hostname", datetime(2020, 1, 1, 0, 0, 0)),
            {"some_node_in_replacement"},
            False,
        ),
    ],
)
@pytest.mark.usefixtures("initialize_instance_manager_mock", "initialize_compute_fleet_status_manager_mock")
def test_is_node_replacement_timeout(node, current_node_in_replacement, is_replacement_timeout, instance):
    node.instance = instance
    mock_sync_config = SimpleNamespace(node_replacement_timeout=30)
    cluster_manager = ClusterManager(mock_sync_config)
    cluster_manager._current_time = datetime(2020, 1, 2, 0, 0, 0)
    cluster_manager._static_nodes_in_replacement = current_node_in_replacement
    assert_that(cluster_manager._is_node_replacement_timeout(node)).is_equal_to(is_replacement_timeout)


@pytest.mark.parametrize(
    "active_nodes, is_static_nodes_in_replacement, is_failing_health_check, current_nodes_in_replacement, "
    "expected_nodes_in_replacement",
    [
        (
            [
                StaticNode("queue1-st-c5xlarge-1", "ip-1", "hostname", "DOWN*+CLOUD", "queue1"),
                DynamicNode("queue1-dy-c5xlarge-1", "ip-1", "hostname", "MIXED#+CLOUD", "queue1"),
            ],
            [True, False],
            [True, True],
            {"queue1-st-c5xlarge-1", "queue1-st-c5large-1"},
            {"queue1-st-c5large-1"},
        ),
        (
            [
                StaticNode("queue1-st-c5xlarge-1", "ip-1", "hostname", "DOWN*+CLOUD", "queue1"),
                DynamicNode("queue1-dy-c5xlarge-1", "ip-1", "hostname", "MIXED#+CLOUD", "queue1"),
            ],
            [False, False],
            [True, True],
            {"some_node_in_replacement"},
            {"some_node_in_replacement"},
        ),
        (
            [DynamicNode("queue1-dy-c5xlarge-1", "ip-1", "hostname", "MIXED#+CLOUD", "queue1")],
            [True],
            [False],
            {"some_node_in_replacement"},
            {"some_node_in_replacement"},
        ),
    ],
)
@pytest.mark.usefixtures("initialize_instance_manager_mock", "initialize_compute_fleet_status_manager_mock")
def test_handle_failed_health_check_nodes_in_replacement(
    active_nodes,
    is_static_nodes_in_replacement,
    is_failing_health_check,
    current_nodes_in_replacement,
    expected_nodes_in_replacement,
    mocker,
):
    for node, is_static_nodes_in_replacement, is_failing_health_check in zip(
        active_nodes, is_static_nodes_in_replacement, is_failing_health_check
    ):
        node.is_static_nodes_in_replacement = is_static_nodes_in_replacement
        node.is_failing_health_check = is_failing_health_check

    cluster_manager = ClusterManager(mocker.MagicMock())
    cluster_manager._static_nodes_in_replacement = current_nodes_in_replacement
    # Run tests
    cluster_manager._handle_failed_health_check_nodes_in_replacement(active_nodes)
    # Assertions
    assert_that(cluster_manager._static_nodes_in_replacement).is_equal_to(expected_nodes_in_replacement)


@pytest.mark.parametrize(
    "active_nodes, instances",
    [
        (
            [
                DynamicNode(
                    "queue1-dy-c5xlarge-2", "ip-2", "hostname", "IDLE+CLOUD+POWERING_DOWN", "queue1"
                ),  # powering_down
                StaticNode(
                    "queue1-st-c5xlarge-1", "queue1-st-c5xlarge-1", "hostname", "IDLE+CLOUD", "queue1"
                ),  # unhealthy static
                DynamicNode("queue-dy-c5xlarge-1", "ip-3", "hostname", "IDLE+CLOUD", "queue"),  # unhealthy dynamic
                StaticNode(
                    "queue2-st-c5xlarge-1", "ip-1", "hostname", "DOWN*+CLOUD", "queue1"
                ),  # bootstrap failure static
                DynamicNode(
                    "queue1-dy-c5xlarge-1", "ip-1", "hostname", "MIXED#+CLOUD", "queue1"
                ),  # bootstrap failure dynamic
                StaticNode("queue3-st-c5xlarge-1", "ip-5", "hostname", "IDLE", "queue2"),  # healthy static
                DynamicNode("queue3-dy-c5xlarge-1", "ip-6", "hostname", "IDLE+CLOUD", "queue1"),  # healthy dynamic
                StaticNode("queue3-st-c5xlarge-1", "ip-5", "hostname", "IDLE", "queue2"),  # fail health check
                DynamicNode("queue3-dy-c5xlarge-1", "ip-6", "hostname", "MIX#+CLOUD", "queue1"),  # fail health check
            ],
            [
                EC2Instance("id-3", "ip-3", "hostname", "some_launch_time"),
                EC2Instance("id-1", "ip-1", "hostname", datetime(2020, 1, 1, 0, 0, 0)),
                None,
                EC2Instance("id-1", "ip-1", "hostname", datetime(2020, 1, 1, 0, 0, 0)),
                None,
                EC2Instance("id-5", "ip-5", "hostname", "some_launch_time"),
                EC2Instance("id-6", "ip-6", "hostname", "some_launch_time"),
            ],
        ),
    ],
)
@pytest.mark.usefixtures("initialize_instance_manager_mock", "initialize_compute_fleet_status_manager_mock")
def test_handle_bootstrap_failure_nodes(
    active_nodes,
    instances,
    mocker,
):
    # Mock functions
    mock_sync_config = SimpleNamespace(terminate_drain_nodes=True, terminate_down_nodes=True)
    cluster_manager = ClusterManager(mock_sync_config)
    for node, instance in zip(active_nodes, instances):
        node.instance = instance
    active_nodes[1].is_static_nodes_in_replacement = True
    active_nodes[3].is_static_nodes_in_replacement = True
    active_nodes[3]._is_replacement_timeout = True
    active_nodes[7].is_static_nodes_in_replacement = True
    active_nodes[7].is_failing_health_check = True
    active_nodes[8].is_failing_health_check = True

    expected_bootstrap_failure_nodes = [active_nodes[3], active_nodes[4], active_nodes[7], active_nodes[8]]
    mock_increase_partitions_protected_failure_count = mocker.patch.object(
        cluster_manager, "_increase_partitions_protected_failure_count"
    )
    cluster_manager._handle_bootstrap_failure_nodes(active_nodes)
    mock_increase_partitions_protected_failure_count.assert_called_with(expected_bootstrap_failure_nodes)


@pytest.mark.parametrize(
    "active_nodes, instances",
    [
        (
            [
                DynamicNode(
                    "queue1-dy-c5xlarge-2", "ip-2", "hostname", "IDLE+CLOUD+POWERING_DOWN", "queue1"
                ),  # powering_down
                StaticNode(
                    "queue1-st-c5xlarge-1", "queue1-st-c5xlarge-1", "hostname", "IDLE+CLOUD", "queue1"
                ),  # unhealthy static
                DynamicNode("queue-dy-c5xlarge-1", "ip-3", "hostname", "IDLE+CLOUD", "queue"),  # unhealthy dynamic
                StaticNode(
                    "queue2-st-c5xlarge-1", "ip-1", "hostname", "DOWN*+CLOUD", "queue1"
                ),  # bootstrap failure static
                DynamicNode(
                    "queue1-dy-c5xlarge-1", "ip-1", "hostname", "MIXED#+CLOUD", "queue1"
                ),  # bootstrap failure dynamic
                StaticNode("queue3-st-c5xlarge-1", "ip-5", "hostname", "IDLE", "queue2"),  # healthy static
                DynamicNode("queue3-dy-c5xlarge-1", "ip-6", "hostname", "IDLE+CLOUD", "queue1"),  # healthy dynamic
            ],
            [
                EC2Instance("id-3", "ip-3", "hostname", "some_launch_time"),
                EC2Instance("id-1", "ip-1", "hostname", datetime(2020, 1, 1, 0, 0, 0)),
                None,
                EC2Instance("id-1", "ip-1", "hostname", datetime(2020, 1, 1, 0, 0, 0)),
                None,
                EC2Instance("id-5", "ip-5", "hostname", "some_launch_time"),
                EC2Instance("id-6", "ip-6", "hostname", "some_launch_time"),
            ],
        ),
    ],
    ids=["basic"],
)
@pytest.mark.usefixtures("initialize_instance_manager_mock", "initialize_compute_fleet_status_manager_mock")
def test_find_bootstrap_failure_nodes(active_nodes, instances):
    # Mock functions
    mock_sync_config = SimpleNamespace(terminate_drain_nodes=True, terminate_down_nodes=True)
    cluster_manager = ClusterManager(mock_sync_config)
    for node, instance in zip(active_nodes, instances):
        node.instance = instance
    active_nodes[1].is_static_nodes_in_replacement = True
    active_nodes[3].is_static_nodes_in_replacement = True
    active_nodes[3]._is_replacement_timeout = True

    expected_bootstrap_failure_nodes = [active_nodes[3], active_nodes[4]]
    assert_that(cluster_manager._find_bootstrap_failure_nodes(active_nodes)).is_equal_to(
        expected_bootstrap_failure_nodes
    )<|MERGE_RESOLUTION|>--- conflicted
+++ resolved
@@ -669,7 +669,6 @@
 
 
 @pytest.mark.parametrize(
-<<<<<<< HEAD
     (
         "current_replacing_nodes",
         "unhealthy_static_nodes",
@@ -679,9 +678,6 @@
         "delete_instance_list",
         "add_node_list",
     ),
-=======
-    "node, private_ip_to_instance_map, instance_ips_in_cluster, expected_result",
->>>>>>> 22c7e210
     [
         (
             {"current-queue1-st-c5xlarge-6"},
@@ -706,13 +702,8 @@
                 "queue1-st-c5xlarge-2",
                 "queue1-st-c5xlarge-3",
             },
-<<<<<<< HEAD
             ["id-1", "id-2"],
             ["queue1-st-c5xlarge-1", "queue1-st-c5xlarge-2", "queue1-st-c5xlarge-3"],
-=======
-            ["ip-1", "ip-2"],
-            True,
->>>>>>> 22c7e210
         ),
         (
             {"current-queue1-st-c5xlarge-6"},
@@ -728,173 +719,6 @@
                 EC2Instance("id-3", "ip-3", "hostname-3", "some_launch_time"),
             ],
             {
-<<<<<<< HEAD
-=======
-                "ip-1": EC2Instance("id-1", "ip-1", "hostname", datetime(2020, 1, 1, 0, 0, 0)),
-                "ip-2": EC2Instance("id-1", "ip-1", "hostname", datetime(2020, 1, 1, 0, 0, 0)),
-            },
-            ["ip-1", "ip-2"],
-            False,
-        ),
-        (
-            SlurmNode("queue-dy-c5xlarge-1", "queue-dy-c5xlarge-1", "hostname", "IDLE+CLOUD", "queue"),
-            {
-                "ip-1": EC2Instance("id-1", "ip-1", "hostname", datetime(2020, 1, 1, 0, 0, 0)),
-                "ip-2": EC2Instance("id-1", "ip-1", "hostname", datetime(2020, 1, 1, 0, 0, 0)),
-            },
-            ["ip-1", "ip-2"],
-            True,
-        ),
-        (
-            SlurmNode("queue-dy-c5xlarge-1", "ip-3", "hostname", "IDLE+CLOUD", "queue"),
-            {
-                "ip-1": EC2Instance("id-1", "ip-1", "hostname", datetime(2020, 1, 1, 0, 0, 0)),
-                "ip-2": EC2Instance("id-1", "ip-1", "hostname", datetime(2020, 1, 1, 0, 0, 0)),
-            },
-            ["ip-1", "ip-2"],
-            False,
-        ),
-        (
-            SlurmNode("queue-st-c5xlarge-1", "ip-2", "hostname", "DOWN+CLOUD", "queue"),
-            {
-                "ip-1": EC2Instance("id-1", "ip-1", "hostname", datetime(2020, 1, 1, 0, 0, 0)),
-                "ip-2": EC2Instance("id-1", "ip-1", "hostname", datetime(2020, 1, 1, 0, 0, 0)),
-            },
-            ["ip-1", "ip-2"],
-            False,
-        ),
-    ],
-    ids=["basic", "static_nodeaddr_not_set", "dynamic_nodeaddr_not_set", "dynamic_unhealthy", "static_unhealthy"],
-)
-@pytest.mark.usefixtures("initialize_instance_manager_mock", "initialize_compute_fleet_status_manager_mock")
-def test_is_node_healthy(node, private_ip_to_instance_map, instance_ips_in_cluster, expected_result, mocker):
-    mock_sync_config = SimpleNamespace(terminate_down_nodes=True)
-    cluster_manager = ClusterManager(mock_sync_config)
-    assert_that(cluster_manager._is_node_healthy(node, private_ip_to_instance_map)).is_equal_to(expected_result)
-
-
-@pytest.mark.parametrize(
-    "unhealthy_dynamic_nodes, mock_backing_instances, expected_power_save_node_list",
-    [
-        (
-            [
-                SlurmNode("queue1-st-c5xlarge-1", "ip-1", "hostname", "IDLE+CLOUD", "queue1"),
-                SlurmNode("queue1-st-c5xlarge-2", "ip-1", "hostname", "IDLE+CLOUD", "queue1"),
-            ],
-            ["id-1", "id-2"],
-            ["queue1-st-c5xlarge-1", "queue1-st-c5xlarge-2"],
-        )
-    ],
-    ids=["basic"],
-)
-@pytest.mark.usefixtures("initialize_instance_manager_mock", "initialize_compute_fleet_status_manager_mock")
-def test_handle_unhealthy_dynamic_nodes(
-    unhealthy_dynamic_nodes, mock_backing_instances, expected_power_save_node_list, mocker
-):
-    mock_sync_config = SimpleNamespace(terminate_max_batch_size=4)
-    cluster_manager = ClusterManager(mock_sync_config)
-    mock_instance_manager = mocker.patch.object(cluster_manager, "_instance_manager", auto_spec=True)
-    mocker.patch(
-        "slurm_plugin.clustermgtd.ClusterManager._get_backing_instance_ids",
-        return_value=mock_backing_instances,
-        auto_spec=True,
-    )
-    power_save_mock = mocker.patch("slurm_plugin.clustermgtd.set_nodes_down_and_power_save", auto_spec=True)
-    cluster_manager._handle_unhealthy_dynamic_nodes(unhealthy_dynamic_nodes, {"placeholder": "map"})
-    mock_instance_manager.delete_instances.assert_called_with(["id-1", "id-2"], terminate_batch_size=4)
-    power_save_mock.assert_called_with(expected_power_save_node_list, reason="Scheduler health check failed")
-
-
-@pytest.mark.parametrize(
-    "slurm_nodes, mock_backing_instances, expected_powering_down_nodes",
-    [
-        (
-            [
-                SlurmNode("queue1-dy-c5xlarge-1", "ip-1", "hostname", "IDLE+CLOUD", "queue1"),
-                SlurmNode("queue1-dy-c5xlarge-2", "ip-2", "hostname", "POWERING_DOWN", "queue1"),
-                SlurmNode("queue1-dy-c5xlarge-3", "ip-3", "hostname", "IDLE+CLOUD+POWER", "queue1"),
-                SlurmNode("queue1-dy-c5xlarge-4", "ip-4", "hostname", "IDLE+CLOUD+POWER_", "queue1"),
-                SlurmNode(
-                    "queue1-dy-c5xlarge-5", "queue1-dy-c5xlarge-5", "queue1-dy-c5xlarge-5", "POWERING_DOWN", "queue1"
-                ),
-                SlurmNode("queue1-st-c5xlarge-6", "ip-6", "hostname", "POWERING_DOWN", "queue1"),
-            ],
-            ["id-1", "id-2"],
-            ["queue1-dy-c5xlarge-2", "queue1-dy-c5xlarge-3"],
-        )
-    ],
-    ids=["basic"],
-)
-@pytest.mark.usefixtures("initialize_instance_manager_mock", "initialize_compute_fleet_status_manager_mock")
-def test_handle_powering_down_nodes(slurm_nodes, mock_backing_instances, expected_powering_down_nodes, mocker):
-    mock_sync_config = SimpleNamespace(terminate_max_batch_size=4)
-    cluster_manager = ClusterManager(mock_sync_config)
-    mock_instance_manager = mocker.patch.object(cluster_manager, "_instance_manager", auto_spec=True)
-    mocker.patch(
-        "slurm_plugin.clustermgtd.ClusterManager._get_backing_instance_ids",
-        return_value=mock_backing_instances,
-        auto_spec=True,
-    )
-    reset_nodes_mock = mocker.patch("slurm_plugin.clustermgtd.reset_nodes", auto_spec=True)
-    cluster_manager._handle_powering_down_nodes(slurm_nodes, {"placeholder": "map"})
-    mock_instance_manager.delete_instances.assert_called_with(["id-1", "id-2"], terminate_batch_size=4)
-    reset_nodes_mock.assert_called_with(nodes=expected_powering_down_nodes)
-
-
-@pytest.mark.parametrize(
-    (
-        "current_replacing_nodes",
-        "unhealthy_static_nodes",
-        "private_ip_to_instance_map",
-        "launched_instances",
-        "expected_replacing_nodes",
-        "delete_instance_list",
-        "add_node_list",
-    ),
-    [
-        (
-            {"current-queue1-st-c5xlarge-6"},
-            [
-                SlurmNode("queue1-st-c5xlarge-1", "ip-1", "hostname", "IDLE+CLOUD", "queue1"),
-                SlurmNode("queue1-st-c5xlarge-2", "ip-2", "hostname", "IDLE+CLOUD", "queue1"),
-                SlurmNode("queue1-st-c5xlarge-3", "ip-3", "hostname", "IDLE+CLOUD", "queue1"),
-            ],
-            {
-                "ip-1": EC2Instance("id-1", "ip-1", "hostname", "some_launch_time"),
-                "ip-2": EC2Instance("id-2", "ip-2", "hostname", "some_launch_time"),
-            },
-            [
-                EC2Instance("id-1", "ip-1", "hostname-1", "some_launch_time"),
-                EC2Instance("id-2", "ip-2", "hostname-2", "some_launch_time"),
-                EC2Instance("id-3", "ip-3", "hostname-3", "some_launch_time"),
-            ],
-            {
-                "current-queue1-st-c5xlarge-6",
-                "queue1-st-c5xlarge-1",
-                "queue1-st-c5xlarge-2",
-                "queue1-st-c5xlarge-3",
-            },
-            list({"id-1", "id-2"}),
-            ["queue1-st-c5xlarge-1", "queue1-st-c5xlarge-2", "queue1-st-c5xlarge-3"],
-        ),
-        (
-            {"current-queue1-st-c5xlarge-6"},
-            [
-                SlurmNode("queue1-st-c5xlarge-1", "ip-1", "hostname", "IDLE+CLOUD", "queue1"),
-                SlurmNode("queue1-st-c5xlarge-2", "ip-2", "hostname", "IDLE+CLOUD", "queue1"),
-                SlurmNode("queue1-st-c5xlarge-3", "ip-3", "hostname", "IDLE+CLOUD", "queue1"),
-            ],
-            {
-                "ip-4": EC2Instance("id-1", "ip-4", "hostname", "some_launch_time"),
-                "ip-5": EC2Instance("id-2", "ip-5", "hostname", "some_launch_time"),
-            },
-            [
-                EC2Instance("id-1", "ip-1", "hostname-1", "some_launch_time"),
-                EC2Instance("id-2", "ip-2", "hostname-2", "some_launch_time"),
-                EC2Instance("id-3", "ip-3", "hostname-3", "some_launch_time"),
-            ],
-            {
->>>>>>> 22c7e210
                 "current-queue1-st-c5xlarge-6",
                 "queue1-st-c5xlarge-1",
                 "queue1-st-c5xlarge-2",
@@ -1317,15 +1141,11 @@
                 # This node fail scheduler state check and node will be power_down
                 DynamicNode("queue-dy-c5xlarge-2", "ip-2", "hostname", "DOWN+CLOUD", "queue1"),
                 # This node is good and should not be touched by clustermgtd
-<<<<<<< HEAD
                 DynamicNode("queue-dy-c5xlarge-3", "ip-3", "hostname", "IDLE+CLOUD", "queue1"),
                 # This node is in power_saving state but still has running backing instance, it should be terminated
                 DynamicNode("queue-dy-c5xlarge-6", "ip-6", "hostname", "IDLE+CLOUD+POWER", "queue1"),
                 # This node is in powering_down but still has no valid backing instance, no boto3 call
                 DynamicNode("queue-dy-c5xlarge-8", "ip-8", "hostname", "IDLE+CLOUD+POWERING_DOWN", "queue1"),
-=======
-                SlurmNode("queue-dy-c5xlarge-3", "ip-3", "hostname", "IDLE+CLOUD", "queue"),
->>>>>>> 22c7e210
             ],
             [
                 StaticNode("queue-st-c5xlarge-4", "ip-4", "hostname", "IDLE+CLOUD", "queue2"),
